#!/usr/node/bin/node --abort_on_uncaught_exception
/*
 * CDDL HEADER START
 *
 * The contents of this file are subject to the terms of the
 * Common Development and Distribution License, Version 1.0 only
 * (the "License").  You may not use this file except in compliance
 * with the License.
 *
 * You can obtain a copy of the license at http://smartos.org/CDDL
 *
 * See the License for the specific language governing permissions
 * and limitations under the License.
 *
 * When distributing Covered Code, include this CDDL HEADER in each
 * file.
 *
 * If applicable, add the following below this CDDL HEADER, with the
 * fields enclosed by brackets "[]" replaced with your own identifying
 * information: Portions Copyright [yyyy] [name of copyright owner]
 *
 * CDDL HEADER END
 *
 * Copyright 2017 Joyent, Inc.
 *
 */

var assert = require('/usr/node/node_modules/assert-plus');
var async = require('/usr/node/node_modules/async');
var bunyan = require('/usr/node/node_modules/bunyan');
var cp = require('child_process');
var EventEmitter = require('events').EventEmitter;
var execFile = cp.execFile;
var fs = require('fs');
var mod_nic = require('/usr/vm/node_modules/nic');
var net = require('net');
var VM = require('/usr/vm/node_modules/VM');
var onlyif = require('/usr/node/node_modules/onlyif');
var path = require('path');
var http = require('http');
var Qmp = require('/usr/vm/node_modules/qmp').Qmp;
var qs = require('querystring');
var url = require('url');
var util = require('util');
var vasync = require('vasync');
var zonecfg = require('/usr/vm/node_modules/zonecfg');
<<<<<<< HEAD
var ZoneEvent = require('/usr/vm/node_modules/zoneevent').ZoneEvent;
=======
>>>>>>> 85545cdf

/*
 * The DOCKER_RUNTIME_DELAY_RESET parameter is used when restarting a Docker VM
 * according to its restart policy. As with Docker, we have an increasing delay
 * between each restart attempt for a container. The exception to this
 * increasing delay is when a container stays running for some amount of time.
 * The DOCKER_RUNTIME_DELAY_RESET is what controls this. If a docker VM was
 * running for longer than this many milliseconds when it stopped, we'll reset
 * the delay time between restarts. On Docker this is always 10 seconds, so we
 * use that here too.
 */
var DOCKER_RUNTIME_DELAY_RESET = 10000;

var REPORTED_STATES = ['running', 'stopped'];
var UPGRADE_SCRIPT = '/smartdc/vm-upgrade/001_upgrade';
var VMADMD_PORT = 8080;
var VMADMD_AUTOBOOT_FILE = '/tmp/.autoboot_vmadmd';

var PROV_WAIT = {};
var SDC = {};
var SPICE = {};
var TIMER = {};
var VNC = {};


// Global bunyan logger object for use here in vmadmd
var log;

// Used to keep track of which VMs we're currently delaying a restart for in
// order to not start additional restarts in that period.
var restart_waiters = {};

// Used to track which VMs we've seen so that we can update new ones the first
// time we see them regardless of which zone transition we see for them.  Also
// stores basic information so we don't have to VM.load() as often.
var seen_vms = {};

// Used for reporting state changes (running/stopped) to interested listeners
var stateReporter = new EventEmitter();


function sysinfo(callback)
{
    log.debug('/usr/bin/sysinfo');
    execFile('/usr/bin/sysinfo', [], function (error, stdout, stderr) {
        var obj;
        if (error) {
            callback(new Error(stderr.toString()));
        } else {
            obj = JSON.parse(stdout.toString());
            log.debug('sysinfo:\n' + JSON.stringify(obj, null, 2));
            callback(null, obj);
        }
    });
}

// copied from VM.js, should DRY this eventually.
function zfs(args, callback)
{
    var cmd = '/usr/sbin/zfs';

    assert(log, 'no logger passed to zfs()');

    log.debug(cmd + ' ' + args.join(' '));
    execFile(cmd, args, function (error, stdout, stderr) {
        if (error) {
            callback(error, {'stdout': stdout, 'stderr': stderr});
        } else {
            callback(null, {'stdout': stdout, 'stderr': stderr});
        }
    });
}

/*
 * This function gets the runtime of the last run of a stopped zone by comparing
 * the mtime of the /lastbooted and /lastexited files.
 *
 * If there are no errors, the last_runtime property will be added to the vmobj.
 *
 * If lastbooted is newer than lastexited, we'll *not* add last_runtime since we
 * assume the VM has actually been started. When it gets to
 * restartDockerContainer it will be loaded and we'll confirm it's already
 * running there. If not, at worst we'll use the default timeout.
 *
 */
function addLastRuntime(vmobj, opts, callback)
{
    var lastbooted_filename;
    var lastbooted_mtime;
    var lastexited_filename;
    var lastexited_mtime;
    var zonepath = vmobj.zonepath;

    assert(vmobj, 'missing vmobj');
    assert(log, 'missing log'); // log is GLOBAL!
    assert(zonepath, 'missing zonepath');

    lastbooted_filename = path.join(vmobj.zonepath, 'lastbooted');
    lastexited_filename = path.join(vmobj.zonepath, 'lastexited');

    vasync.pipeline({funcs: [
        function _statLastbooted(_, cb) {
            fs.stat(lastbooted_filename, function _statLastbootedCb(err, st) {
                if (err) {
                    log.error({err: err, vm_uuid: vmobj.uuid},
                        'failed to stat lastbooted');
                    cb(err);
                    return;
                }
                lastbooted_mtime = st.mtime.getTime();
                cb();
            });
        }, function _statLastexited(_, cb) {
            fs.stat(lastexited_filename, function _statLastexitedCb(err, st) {
                if (err) {
                    log.error({err: err, vm_uuid: vmobj.uuid},
                        'failed to stat lastexited');
                    cb(err);
                    return;
                }
                lastexited_mtime = st.mtime.getTime();
                cb();
            });
        }
    ]}, function _addLastRuntimePipelineCb(err) {
        if (!err) {
            if ((lastexited_mtime - lastbooted_mtime) > 0) {
                vmobj.last_runtime = (lastexited_mtime - lastbooted_mtime);
                log.debug({
                    vm_uuid: vmobj.uuid,
                    last_runtime: vmobj.last_runtime
                }, 'added last_runtime to VM Object');
            } else {
                log.warn({
                    lastbooted_mtime: lastbooted_mtime,
                    lastexited_mtime: lastexited_mtime
                }, 'WARNING: VM appears to have booted since it last exited');
            }
        }

        callback();
    });
}

// trim functions also copied from VM.js
function ltrim(str, chars)
{
    chars = chars || '\\s';
    str = str || '';
    return str.replace(new RegExp('^[' + chars + ']+', 'g'), '');
}

function rtrim(str, chars)
{
    chars = chars || '\\s';
    str = str || '';
    return str.replace(new RegExp('[' + chars + ']+$', 'g'), '');
}

function trim(str, chars)
{
    return ltrim(rtrim(str, chars), chars);
}


// vmobj needs:
//
// zonepath
//
function setRemoteDisplayPassword(vmobj, protocol, password)
{
    var q;
    var socket;

    q = new Qmp(log);

    socket = vmobj.zonepath + '/root/tmp/vm.qmp';

    log.debug('setting "' + protocol + '" password to "' + password
        + '"');

    q.connect(socket, function (err) {
        if (err) {
            log.warn(err, 'Warning: ' + protocol + ' password-set error: '
                + err.message);
        } else {
            q.command('set_password', {'protocol': protocol,
                'password': password}, function (e, result) {

                if (e) {
                    log.warn('failed to set password for ' + protocol, e);
                } else {
                    log.debug('result: '
                        + JSON.stringify(result));
                    q.disconnect();
                }
            });
        }
    });
}

// vmobj needs:
//
// spice_opts
// spice_password
// spice_port
// state
// uuid
// vnc_password
// vnc_port
// zone_state
// zonepath
//
function spawnRemoteDisplay(vmobj)
{
    var addr;
    var port;
    var protocol;
    var server;
    var sockpath;
    var zonepath = vmobj.zonepath;

    if (!vmobj.zonepath) {
        zonepath = '/zones/' + vmobj.uuid;
    }

    // We need to work out which protocol to use since only one will work
    // (effectively) at any given time. If a spice_port is set then we will use
    // that, otherwise we default back to VNC.
    if (vmobj.hasOwnProperty('spice_port') && vmobj.spice_port > 0) {
        protocol = 'spice';
        port = vmobj.spice_port;
        sockpath = '/root/tmp/vm.spice';
    } else {
        protocol = 'vnc';
        if (vmobj.hasOwnProperty('vnc_port')) {
            port = vmobj.vnc_port;
        } else {
            port = 0;
        }
        sockpath = '/root/tmp/vm.vnc';
    }

    if (vmobj.state !== 'running' && vmobj.zone_state !== 'running') {
        log.debug('skipping ' + protocol + ' setup for non-running VM '
            + vmobj.uuid);
        return;
    }

    if (port === -1) {
        log.info(protocol + ' listener disabled (port === -1) for VM '
            + vmobj.uuid);
        return;
    }

    server = net.createServer(function (c) {
        var dpy = net.Stream();
        var remote_address = '';
        c.pipe(dpy);
        dpy.pipe(c);

        remote_address = '[' + c.remoteAddress + ']:' + c.remotePort;
        c.on('close', function (had_error) {
            log.info(protocol + ' connection ended from '
                + remote_address);
        });

        dpy.on('error', function () {
            log.warn('Warning: ' + protocol + ' socket error: '
                + JSON.stringify(arguments));
        });

        c.on('error', function () {
            log.warn('Warning: ' + protocol + ' net socket error: '
                + JSON.stringify(arguments));
        });

        dpy.connect(path.join(zonepath, sockpath));
    });

    log.info('spawning ' + protocol + ' listener for ' + vmobj.uuid
        + ' on ' + SDC.sysinfo.admin_ip);

    // Before we start the listener, set the password if needed.

    if (protocol === 'vnc') {
        if (vmobj.hasOwnProperty('vnc_password')
            && vmobj.vnc_password.length > 0) {

            setRemoteDisplayPassword(vmobj, 'vnc', vmobj.vnc_password);
        }
    } else if (protocol === 'spice') {
        if (vmobj.hasOwnProperty('spice_password')
            && vmobj.spice_password.length > 0) {

            setRemoteDisplayPassword(vmobj, 'spice', vmobj.spice_password);
        }
    }

    server.on('connection', function (sock) {
        log.info(protocol + ' connection started from ['
            + sock.remoteAddress + ']:' + sock.remotePort);
    });

    server.listen(port, SDC.sysinfo.admin_ip, function () {
        addr = server.address();

        if (protocol == 'vnc') {
            VNC[vmobj.uuid] = {'host': SDC.sysinfo.admin_ip, 'port': addr.port,
                'server': server};
            if (addr.port >= 5900) {
                // only add the display number when it's non-negative
                VNC[vmobj.uuid].display = (addr.port - 5900);
            }
            if (vmobj.hasOwnProperty('vnc_password')
                && vmobj.vnc_password.length > 0) {

                VNC[vmobj.uuid].password = vmobj.vnc_password;
            }
            log.debug('VNC details for ' + vmobj.uuid + ': '
                + util.inspect(VNC[vmobj.uuid]));
        } else if (protocol == 'spice') {
            SPICE[vmobj.uuid] = {'host': SDC.sysinfo.admin_ip,
                'port': addr.port, 'server': server};
            if (vmobj.hasOwnProperty('spice_password')
                && vmobj.spice_password.length > 0) {

                SPICE[vmobj.uuid].password = vmobj.spice_password;
            }
            if (vmobj.hasOwnProperty('spice_opts')
                && vmobj.spice_opts.length > 0) {

                SPICE[vmobj.uuid].spice_opts = vmobj.spice_opts;
            }

            log.debug('SPICE details for ' + vmobj.uuid + ': '
                + util.inspect(SPICE[vmobj.uuid]));
        }
    });
}

function clearRemoteDisplay(uuid)
{
    // We want to clear anything we have active since we may
    // have changed settings on the fly...§jd

    // Spice...
    if (SPICE[uuid] && SPICE[uuid].server) {
        SPICE[uuid].server.close();
    }
    delete SPICE[uuid];

    // VNC...
    if (VNC[uuid] && VNC[uuid].server) {
        VNC[uuid].server.close();
    }
    delete VNC[uuid];
}

function reloadRemoteDisplay(vmobj)
{
    log.info('reloading remote display for ' + vmobj.uuid);
    clearRemoteDisplay(vmobj.uuid);
    spawnRemoteDisplay(vmobj);
}

function clearTimer(uuid)
{
    if (TIMER.hasOwnProperty(uuid)) {
        clearTimeout(TIMER[uuid]);
        delete TIMER[uuid];
    }
}

function clearVM(uuid)
{
    clearRemoteDisplay(uuid);
    clearTimer(uuid);
}

// loads the system configuration
function loadConfig(callback)
{
    log.debug('loadConfig()');

    sysinfo(function (error, s) {
        var nic, nics;

        if (error) {
            callback(error);
        } else {
            SDC.sysinfo = s;
            // nic tags are in sysinfo but not readily available, we need
            // admin_ip to know where to listen for stuff like VNC.
            nics = SDC.sysinfo['Network Interfaces'];
            for (nic in nics) {
                if (nics.hasOwnProperty(nic)) {
                    if (nics[nic]['NIC Names'].indexOf('admin') !== -1) {
                        SDC.sysinfo.admin_ip = nics[nic].ip4addr;
                        log.debug('found admin_ip: '
                            + SDC.sysinfo.admin_ip);
                    }
                }
            }

            callback();
        }
    });
}

/*
 * This calls cb when either the VM has finished provisioning or there was an
 * urecoverable error.
 *
 * cb() will be called with:
 *
 *  (err) -- an error object when we can't continue
 *  (null, 'success') -- when the provision succeeded
 *  (null, 'failure') -- when the provision failed or timed out
 *
 * NOTE:
 *  - when the provision succeeds for KVM: this will start the VNC
 *  - when the provision fails: calls VM.markVMFailure() to put it in 'failed'
 *
 * vmobj should have:
 *
 *  brand
 *  state
 *  transition_expire
 *  transition_to
 *  uuid
 *  zonename
 *  zonepath
 *
 */
function handleProvisioning(vmobj, cb)
{
    var provision_fail_fn;
    var provision_ok_fn;
    var provisioning_fn;

    // assert vmobj.state === 'provisioning'

    function success() {
        var load_fields = [
            'spice_opts',
            'spice_password',
            'spice_port',
            'state',
            'uuid',
            'vnc_password',
            'vnc_port',
            'zone_state',
            'zonepath'
        ];

        if (vmobj.brand === 'kvm') {
            // reload the VM to see if we should setup VNC, etc.
            VM.load(vmobj.uuid, {fields: load_fields},
                function (load_err, obj) {

                if (load_err) {
                    log.error(load_err, 'unable to load VM after '
                        + 'waiting for provision: ' + load_err.message);
                    cb(load_err);
                    return;
                }
                log.debug('VM state is ' + obj.state + ' after provisioning');
                if (obj.state === 'running') {
                    // clear any old timers or VNC/SPICE since this vm just came
                    // up (state was provisioning), then spin up a new VNC.
                    clearVM(obj.uuid);
                    rotateKVMLog(vmobj.uuid);
                    spawnRemoteDisplay(obj);
                }
                cb(null, 'success');
            });
        } else {
            cb(null, 'success');
        }
    }

    function failure() {
        VM.markVMFailure(vmobj, function (mark_err) {
            VM.log.warn(mark_err, 'provisioning failed, zone is being stopped '
                + 'for manual investigation.');
            cb(null, 'failure');
        });
    }

    provision_fail_fn = path.join(vmobj.zonepath,
        'root/var/svc/provision_failure');
    provision_ok_fn = path.join(vmobj.zonepath,
        'root/var/svc/provision_success');
    provisioning_fn = path.join(vmobj.zonepath,
        'root/var/svc/provisioning');

    if (fs.existsSync(provisioning_fn)) {
        // wait for /var/svc/provisioning to disappear
        VM.waitForProvisioning(vmobj, function (wait_err) {
            VM.log.debug(wait_err, 'waited for provisioning');
            if (wait_err) {
                cb(wait_err);
                return;
            }
            VM.unsetTransition(vmobj, function (unset_err) {
                if (unset_err) {
                    VM.log.debug(unset_err, 'failed to unset transition');
                    failure();
                } else {
                    VM.log.debug('unset provision transition for '
                        + vmobj.uuid);
                    success();
                }
            });
        });
    } else if (fs.existsSync(provision_ok_fn)) {
        // no /var/svc/provisioning file, but we have success file
        VM.unsetTransition(vmobj, function (unset_err) {
            if (unset_err) {
                cb(unset_err);
                return;
            }
            log.info(unset_err, 'unset "provisioning" because we saw '
                + 'provision_success for ' + vmobj.uuid);
            success();
        });
    } else if (fs.existsSync(provision_fail_fn)) {
        // we failed but someone forgot to set the flag (state==provisioning)
        VM.log.warn('Marking VM ' + vmobj.uuid + ' as a "failure" because '
            + provision_fail_fn + ' exists.');
        failure();
    } else {
        // none of the provisioning files exist and we only support zones which
        // are going to handle these, so we must have succeeded and just missed
        // clearing the provisioning state.
        log.warn('all provisioning files missing, assuming provision success.');
        VM.unsetTransition(vmobj, function (unset_err) {
            if (unset_err) {
                cb(unset_err);
                return;
            }
            success();
        });
    }
}

/*
 * Before calling this function we should already have guarded to ensure this is
 * a KVM VM that's just gone running. What we want to do then is set a timeout
 * and run:
 *
 * /usr/vm/sbin/rotate-kvm-logs.sh vmobj.uuid
 *
 * 30s from now to rotate the initial log. We do this to prevent the case where
 * a VM gets rebooted more than 10 times in a given hour in which case we'd lose
 * logs if we only rotated at the end of that hour since qemu-exec would have
 * rotated vm.log.0 -> .9 and then deleted the last one.
 *
 * 30s was chosen arbitrarily as an estimate of when we'd be past the initial
 * boot.
 */
function rotateKVMLog(vm_uuid)
{
    setTimeout(function () {
        execFile('/usr/vm/sbin/rotate-kvm-logs.sh', [vm_uuid],
            function (error, stdout, stderr) {
                if (error) {
                    log.error({err: error, stdout: stdout, stderr: stderr},
                        'failed to rotate kvm log for just-booted ' + vm_uuid);
                    return;
                }
                log.debug({stdout: stdout, stderr: stderr}, 'rotated kvm log '
                    + 'for just-booted ' + vm_uuid);
                return;
            }
        );
    }, 30 * 1000);
}

/*
 * This function is called once we've decided that a docker container needs to
 * be restarted due to its restart policy.
 *
 * It first loads the VM to ensure it is not already running, then does a start
 * with the additional parameters that allow us to increase the:
 *
 *    docker:restartcount
 *
 * and set the:
 *
 *    docker:restartdelay
 *
 * values. The restartcount is displayed for users via `docker inspect` and the
 * restartdelay will be used *next* time we need to restart this container if it
 * does not stay up long enough to have the delay reset.
 *
 */
function restartDockerContainer(uuid, opts)
{
    var restart_delay;

    assert(typeof (opts) === 'object', 'opts must be object');

    restart_delay = opts.delay;

    VM.load(uuid, {fields: [
        'autoboot',
        'brand',
        'internal_metadata',
        'state',
        'uuid',
        'zone_state',
        'zonepath'
    ]}, function (err, vmobj) {
        if (err) {
            log.error('restartDockerContainer(): Unable to load vm: '
                + err.message, err);
            return;
        }

        if (vmobj.zone_state !== 'installed') {
            log.warn({
                uuid: vmobj.uuid,
                state: vmobj.state,
                zone_state: vmobj.zone_state
            }, 'VM state is not "installed", not restarting');
            return;
        }

        if (!vmobj.autoboot) {
            log.warn({
                uuid: vmobj.uuid,
                state: vmobj.state
            }, 'VM is not set to autoboot, not restarting');
            return;
        }

        VM.start(vmobj.uuid, {}, {
            increment_restart_count: true,
            restart_delay: restart_delay,
            state_waiter: stateWaiter
        }, function (start_err) {

            if (start_err) {
                log.error({err: start_err, uuid: vmobj.uuid},
                    'failed to restart docker container');
                return;
            }
            log.info({uuid: vmobj.uuid}, 'restarted docker container');
        });

    });
}

/*
 * How restart policies work here:
 *
 * If vmadmd has just started or if we just saw a zone switch to a state from
 * running this gets called for each docker container that is assumed to be
 * stopped but has a restartpolicy set.
 *
 * We also assume that if a VM has been explicitly stopped or started the
 * autoboot flag will be set appropriately to indicate the intention for the
 * zone. If autoboot is true, we assume the zone should be running if the
 * restart policy is always or on-failure and the last exit status was non-zero.
 * If autoboot is false we'll never try to boot the zone.
 *
 * When vmadmd has decided it is going to restart a zone, it loads the
 * docker:restartdelay if there is one. It also loads the lastbooted and
 * lastexited files which allow us to determine how long the VM was running.
 *
 * If the VM was running for longer than 10 seconds, we use the minimum delay
 * (100ms) and set the docker:restartdelay for the VM to 200 (for the next
 * restart). If the VM was running less than 10 seconds, or we cannot determine
 * the runtime, we first look for the docker:restartdelay. If that's not set, we
 * use 100 * Math.pow(2, docker:restartcount) which which matches what Docker
 * does. We then set the docker:restartdelay to current * 2 for the next
 * restart.
 *
 */
function applyDockerRestartPolicy(vmobj)
{
    var im;
    var parts;
    var max_restarts = 0;
    var restart_count;
    var restart_delay;
    var restart_policy;

    /*
     * if a new timer comes in while one's still running, we ignore it as most
     * likely it's a duplicate. If it is a new event that's fine too though
     * since we're going to check after the delay that we're still supposed to
     * boot.
     *
     */
    if (restart_waiters[vmobj.uuid]) {
        log.debug({uuid: vmobj.uuid},
            'already have a timer running, skipping');
        return;
    }

    im = vmobj.internal_metadata;

    if (!im || !im['docker:restartpolicy']) {
        log.error({vmobj: vmobj}, 'applyDockerRestartPolicy(): VM is missing '
            + 'restart policy');
        return;
    }

    if (im['docker:restartcount']) {
        restart_count = im['docker:restartcount'];
    } else {
        restart_count = 0;
    }

    if (vmobj.last_runtime && vmobj.last_runtime > DOCKER_RUNTIME_DELAY_RESET) {
        // If the container previously ran more than DOCKER_RUNTIME_DELAY_RESET
        // milliseconds, we reset the delay back to initial value (as though
        // restart_count were 0).
        restart_delay = 100;
    } else if (im['docker:restartdelay']) {
        restart_delay = im['docker:restartdelay'];
    } else {
        restart_delay = 100 * Math.pow(2, restart_count);
    }

    restart_policy = im['docker:restartpolicy'];
    parts = restart_policy.split(':');
    if (parts.length === 2 && parts[0] === 'on-failure'
        && !isNaN(Number(parts[1]))) {

        restart_policy = parts[0];
        max_restarts = Number(parts[1]);
    } else if (parts.length !== 1) {
        log.error({vmobj: vmobj}, 'applyDockerRestartPolicy(): VM has invalid '
            + 'restart policy');
        return;
    }

    if ((restart_policy === 'on-failure')
        && (!vmobj.exit_status || (vmobj.exit_status === 0))) {

        log.info({uuid: vmobj.uuid, exit_status: vmobj.exit_status},
            'policy is on-failure but no failure found, not restarting');
        return;
    }

    if (['always', 'on-failure'].indexOf(restart_policy) === -1) {
        log.error({vmobj: vmobj, restart_policy: restart_policy},
            'Unhandled restart policy');
        return;
    }

    // Either the policy is 'always' or it's 'on-failure' and we exited with
    // a failure code. In both cases we will start.

    if (max_restarts > 0 && restart_count >= max_restarts) {
        log.warn({vmobj: vmobj, restarts: restart_count, max: max_restarts},
            'VM has been restarted too many times, not restarting');
        return;
    }

    log.info({uuid: vmobj.uuid}, 'delaying %s ms before (re)start',
        restart_delay);

    restart_waiters[vmobj.uuid] = setTimeout(function _delayedRestart() {
        // clear so someone else can run
        delete restart_waiters[vmobj.uuid];
        restartDockerContainer(vmobj.uuid, {
            delay: (restart_delay * 2) // increment for next time
        });
    }, restart_delay);
}

/*
 * This function waits for a VM (vmUuid) to change to a specified state. It is
 * passed to VM.start() so that we avoid creating an additional zoneevent
 * watcher for each, and instead re-use the existing sysevent watcher that we've
 * already got.
 */
function stateWaiter(vmUuid, state, opts, callback) {
    assert.uuid(vmUuid, 'vmUuid');
    assert.string(state, 'state');
    assert.object(opts, 'opts'); // we don't actually use opts though
    assert.func(callback, 'callback');

    assert.ok(REPORTED_STATES.indexOf(state) !== -1, 'state must be one '
        + 'of: ' + JSON.stringify(REPORTED_STATES));

    var timeout;

    function _gotState(uuid) {
        if (uuid === vmUuid) {
            log.debug({vmUuid: vmUuid, state: state}, 'stateWaiter() saw VM '
                + 'transition to state');
            _cleanupWaiter();
            callback();
        }
    }

    function _cleanupWaiter() {
        clearTimeout(timeout);
        stateReporter.removeListener(state, _gotState);
        log.trace({
            count: EventEmitter.listenerCount(stateReporter, state),
            state: state,
            vmUuid: vmUuid
        }, 'stateReporter listeners after cleanup');
    }

    stateReporter.on(state, _gotState);

    log.trace({
        count: EventEmitter.listenerCount(stateReporter, state),
        state: state,
        vmUuid: vmUuid
    }, 'stateReporter listeners after registering');

    timeout = setTimeout(function _onTimeout() {
        var err = new Error('Timeout waiting for ' + vmUuid + ' transition to '
            + state);

        log.error({
            err: err,
            state: state,
            vmUuid: vmUuid
        }, 'timeout waiting for transition');

        _cleanupWaiter();
        callback(err);
    }, 30000);
}

// NOTE: nobody's paying attention to whether this completes or not.
function updateZoneStatus(ev)
{
    var load_fields;
    var reprovisioning = false;

    if (! ev.hasOwnProperty('zonename') || ! ev.hasOwnProperty('oldstate')
        || ! ev.hasOwnProperty('newstate') || ! ev.hasOwnProperty('date')) {

        log.debug('skipping unknown event: ' + JSON.stringify(ev, null, 2));
        return;
    }


    /*
     * With OS-4942 and OS-5011 additional states were added which occur before
     * the zone is installed. We don't care about such zones here since we're
     * only concerned with starting and stopping, we ignore the 3 state changes
     * which will happen to get the zone to 'installed'.
     */
    if ((ev.oldstate === '' && ev.newstate === 'configured')
        || (ev.oldstate === 'configured' && ev.newstate === 'incomplete')
        || (ev.oldstate === 'incomplete' && ev.newstate === 'installed')) {
        // just log it
        log.debug({old: ev.oldstate, new: ev.newstate},
            'ignoring state transitions before first boot');
        return;
    }

    // Report state changes to listeners
    if (ev.newstate === 'running') {
        log.trace('emitting: running, ' + ev.zonename);
        stateReporter.emit('running', ev.zonename);
    } else if (ev.newstate === 'uninitialized') {
        log.trace('emitting: stopped, ' + ev.zonename);
        stateReporter.emit('stopped', ev.zonename);
    }

    /*
     * State changes we care about:
     *
     * running -> <anystate> (KVM ONLY)
     *   - zone is stopping, stop VNC
     *   - remove stop timer/timeout
     *
     * <anystate> -> uninitialized (KVM + docker ONLY)
     *   - zone stopped
     *   - clear the 'stopping' transition
     *   - if docker: call applyDockerRestartPolicy()
     *
     * <anystate> -> running (KVM ONLY)
     *    - setup VNC / SPICE
     *
     * <any transitions>
     *    - first time we see a VM (any brand), we'll wait for it to go
     *      provisioning -> X
     *    - if <zonepath>/root/var/svc/provisioning shows up check for
     *      reprovisioning
     */

    // if we've never seen this VM before, we always load once.
    if (!seen_vms.hasOwnProperty(ev.zonename)) {
        log.debug(ev.zonename + ' is a VM we haven\'t seen before and went '
            + 'from ' + ev.oldstate + ' to ' + ev.newstate + ' at ' + ev.date);
        seen_vms[ev.zonename] = {};
        // We'll continue on to load this VM below with VM.load()
    } else if (!seen_vms[ev.zonename].hasOwnProperty('uuid')) {
        // We just saw this machine and haven't finished loading it the first
        // time.
        log.debug('Already loading VM ' + ev.zonename + ' ignoring transition'
            + ' from ' + ev.oldstate + ' to ' + ev.newstate + ' at ' + ev.date);
        return;
    } else if (PROV_WAIT[seen_vms[ev.zonename].uuid]) {
        // We're already waiting for this machine to provision, other
        // transitions are ignored in this state because we don't start VNC
        // until after provisioning anyway.
        log.debug('still waiting for ' + seen_vms[ev.zonename].uuid
            + ' to complete provisioning, ignoring additional transition.');
        return;
    } else if (!(seen_vms[ev.zonename].provisioned)) {
        log.debug('VM ' + seen_vms[ev.zonename].uuid + ' is not provisioned'
            + ' and not provisioning, doing VM.load().');
        // Continue on to VM.load()
    } else if (seen_vms[ev.zonename].brand === 'kvm'
        && (ev.newstate === 'running'
        || ev.oldstate === 'running'
        || ev.newstate === 'uninitialized')) {

        log.info('' + ev.zonename + ' (kvm) went from ' + ev.oldstate
            + ' to ' + ev.newstate + ' at ' + ev.date);
        // Continue on to VM.load()
    } else if (seen_vms[ev.zonename].docker
        && (ev.newstate === 'uninitialized')) {

        VM.load(ev.zonename, {fields: [
            'autoboot',
            'brand',
            'exit_status',
            'internal_metadata',
            'state',
            'uuid',
            'zone_state',
            'zonepath'
        ]}, function (err, vmobj) {
            log.info(ev.zonename + ' (docker) went from ' + ev.oldstate + ' to '
                + ev.newstate + ' at ' + ev.date);

            /*
             * If we stop while autoboot is set, the user was intending for it
             * to be up. So, if there's a restart policy we start it. If not, we
             * leave it alone.
             */
            if (vmobj.autoboot
                && vmobj.zone_state !== 'running'
                && vmobj.internal_metadata
                && vmobj.internal_metadata['docker:restartpolicy']) {

                // Add the last_runtime field in case we should reset the delay
                addLastRuntime(vmobj, {log: log}, function () {
                    // no callback to call when updateZoneStatus() completes,
                    // nobody cares about errors.
                    applyDockerRestartPolicy(vmobj);
                });
            }
        });

        return;
    } else {
        try {
            if (fs.existsSync(seen_vms[ev.zonename].zonepath
                + '/root/var/svc/provisioning')) {

                log.info('/var/svc/provisioning exists for VM '
                    + seen_vms[ev.zonename].uuid + ' assuming reprovisioning');
                reprovisioning = true;
            }
        } catch (e) {
            if (e.code !== 'ENOENT') {
                log.warn(e, 'Unable to check for /var/svc/provisioning for '
                    + 'VM ' + seen_vms[ev.zonename].uuid);
            }
        }
        if (!reprovisioning) {
            log.trace('ignoring transition for ' + ev.zonename + ' ('
                + seen_vms[ev.zonename].brand + ') from ' + ev.oldstate + ' to '
                + ev.newstate + ' at ' + ev.date);
            return;
        }
    }

    load_fields = [
        'brand',
        'docker',
        'exit_status',
        'failed',
        'spice_opts',
        'spice_password',
        'spice_port',
        'state',
        'transition_expire',
        'transition_to',
        'uuid',
        'vnc_password',
        'vnc_port',
        'zone_state',
        'zonename',
        'zonepath'
    ];

    // XXX won't work if ev.zonename != uuid, use lookup instead?
    VM.load(ev.zonename, {fields: load_fields}, function (err, vmobj) {

        if (err) {
            log.warn(err, 'unable to load zone: ' + err.message);
            return;
        }

        if (vmobj.failed) {
            // never do anything to failed zones
            log.info('doing nothing for ' + ev.zonename + ' transition because '
                + ' VM is marked "failed".');
            return;
        }

        // keep track of a few things about this zone that won't change so that
        // we don't have to VM.load() every time.
        if (!seen_vms.hasOwnProperty(ev.zonename)) {
            seen_vms[ev.zonename] = {};
        }
        if (!seen_vms[ev.zonename].hasOwnProperty('uuid')) {
            seen_vms[ev.zonename].uuid = vmobj.uuid;
            seen_vms[ev.zonename].brand = vmobj.brand;
            if (vmobj.docker) {
                seen_vms[ev.zonename].docker = vmobj.docker;
            }
            seen_vms[ev.zonename].zonepath = vmobj.zonepath;
            if (ev.newstate === 'running') {
                // if we just saw it go running and we have an existing timer
                // waiting to start it, kill that.
                if (restart_waiters[vmobj.uuid]) {
                    clearTimeout(restart_waiters[vmobj.uuid]);
                    delete restart_waiters[vmobj.uuid];
                }
            }
        }

        if (vmobj.state === 'provisioning') {
            // check that we're not already waiting.
            if (PROV_WAIT.hasOwnProperty(vmobj.uuid)) {
                log.trace('already waiting for ' + vmobj.uuid
                    + ' to leave "provisioning"');
                return;
            }

            if (reprovisioning && seen_vms[ev.zonename].provisioned) {
                // we're reprovisioning so consider ! provisioned
                seen_vms[ev.zonename].provisioned = false;
            }

            PROV_WAIT[vmobj.uuid] = true;
            handleProvisioning(vmobj, function (prov_err, result) {
                delete PROV_WAIT[vmobj.uuid]; // this waiter finished

                // We assume that by getting here we've either succeeded or
                // failed at provisioning, but either way we're done.
                seen_vms[ev.zonename].provisioned = true;

                if (prov_err) {
                    log.error(prov_err, 'error handling provisioning state for'
                        + ' ' + vmobj.uuid + ': ' + prov_err.message);
                    return;
                }
                log.debug('handleProvision() for ' + vmobj.uuid + ' returned: '
                    +  result);
                return;
            });
        } else {
            // This zone finished provisioning some time in the past
            seen_vms[ev.zonename].provisioned = true;
        }

        // don't handle transitions other than provisioning for non-kvm
        if (vmobj.brand !== 'kvm') {
            log.trace('doing nothing for ' + ev.zonename + ' transition '
                + 'because brand != "kvm"');
            return;
        }

        if (ev.newstate === 'running') {
            // clear any old timers or VNC/SPICE since this vm just came
            // up, then spin up a new VNC.
            clearVM(vmobj.uuid);
            rotateKVMLog(vmobj.uuid);
            spawnRemoteDisplay(vmobj);
        } else if (ev.oldstate === 'running') {
            if (VNC.hasOwnProperty(ev.zonename)) {
                // VMs always have zonename === uuid, so we can remove this
                log.info('clearing state for disappearing VM ' + ev.zonename);
                clearVM(ev.zonename);
            }
        } else if (ev.newstate === 'uninitialized') { // this means installed!?
            // XXX we're running stop so it will clear the transition marker

            VM.stop(ev.zonename, {'force': true}, function (e) {
                if (e && e.code !== 'ENOTRUNNING') {
                    log.error(e, 'stop failed');
                }
            });
        }
    });
}

function startZoneEvent(callback)
{
    var ze = new ZoneEvent({
        name: 'vmadmd ZoneEvent',
        log: log
    });
    ze.on('event', function (ev) {
        callback(ev);
    });
}

function handlePost(c, args, response)
{
    var load_fields;
    var uuid;

    log.debug('POST len: ' + c + args);

    if (c.length !== 2 || c[0] !== 'vm') {
        log.debug('404 - handlePost ' + c.length + c);
        response.writeHead(404);
        response.end();
        return;
    }

    uuid = c[1];

    if (!args.hasOwnProperty('action')
        || ['stop', 'sysrq',
            'reset', 'reload_display'].indexOf(args.action) === -1
        || (args.action === 'sysrq'
            && ['nmi', 'screenshot'].indexOf(args.request) === -1)
        || (args.action === 'stop' && !args.hasOwnProperty('timeout'))) {

        // Bad request
        response.writeHead(400, { 'Content-Type': 'application/json'});
        response.end();
        return;
    }

    switch (args.action) {
    case 'stop':
        stopVM(uuid, args.timeout, function (err, res) {
            if (err) {
                response.writeHead(500, { 'Content-Type': 'application/json'});
                response.write(err.message);
                response.end();
            } else {
                response.writeHead(202, { 'Content-Type': 'application/json'});
                response.write('Stopped ' + uuid);
                response.end();
            }
        });
        break;
    case 'sysrq':
        sysrqVM(uuid, args.request, function (err, res) {
            if (err) {
                response.writeHead(500, { 'Content-Type': 'application/json'});
                response.write(err.message);
                response.end();
            } else {
                response.writeHead(202, { 'Content-Type': 'application/json'});
                response.write('Sent sysrq to ' + uuid);
                response.end();
            }
        });
        break;
    case 'reload_display':
        load_fields = [
            'spice_opts',
            'spice_password',
            'spice_port',
            'state',
            'uuid',
            'vnc_password',
            'vnc_port',
            'zone_state',
            'zonepath'
        ];

        VM.load(uuid, {fields: load_fields}, function (err, obj) {
            if (err) {
                response.writeHead(404);
                response.write('Unable to load VM ' + uuid);
                response.end();
                return;
            }
            reloadRemoteDisplay(obj);
            response.writeHead(202, { 'Content-Type': 'application/json'});
            response.write('Sent request to reload VNC for ' + uuid);
            response.end();
        });
        break;
    case 'reset':
        resetVM(uuid, function (err, res) {
            if (err) {
                response.writeHead(500, { 'Content-Type': 'application/json'});
                response.write(err.message);
                response.end();
            } else {
                response.writeHead(202, { 'Content-Type': 'application/json'});
                response.write('Sent reset to ' + uuid);
                response.end();
            }
        });
        break;
    default:
        response.writeHead(500, { 'Content-Type': 'application/json'});
        response.write('Unknown Command');
        response.end();
        break;
    }

}

function getInfo(uuid, args, response)
{
    var t;
    var type;
    var types = [];

    if (args.hasOwnProperty('types')) {
        t = args.types.split(',');
        for (type in t) {
            types.push(t[type]);
        }
    }

    if (types.length === 0) {
        types.push('all');
    }

    log.debug('TYPES: ' + JSON.stringify(types));

    infoVM(uuid, types, function (err, res) {
        if (err) {
            log.error(err.message, err);
            response.writeHead(500, { 'Content-Type': 'application/json'});
            response.end();
        } else {
            response.writeHead(200, { 'Content-Type': 'application/json'});
            response.end(JSON.stringify(res, null, 2), 'utf-8');
        }
        return;
    });
}

function handleGet(c, args, response)
{
    var uuid = c[1];

    log.debug('GET (' + JSON.stringify(c) + ') len: ' + c.length);

    if (c.length === 3 && c[0] === 'vm' && c[2] === 'info') {
        getInfo(uuid, args, response);
    } else {
        response.writeHead(404);
        response.end();
    }
}

function startHTTPHandler()
{
    var ip;
    var ips = ['127.0.0.1'];

    var handler = function (request, response) {
        var args;
        var c;
        var url_parts;

        url_parts = url.parse(request.url, true);
        c = url_parts.pathname.split('/');

        // remove empty /'s from front/back
        while (c.length > 0 && c[0].length === 0) {
            c.shift();
        }
        while (c.length > 0 && c[c.length - 1].length === 0) {
            c.pop();
        }

        if (url_parts.hasOwnProperty('query')) {
            args = url_parts.query;
            log.debug('url ' + request.url);
            log.debug('args ' + JSON.stringify(args));
        } else {
            args = {};
        }

        if (request.method === 'POST') {
            var body = '';

            request.on('data', function (data) {
                body += data;
            });
            request.on('end', function () {
                var k;
                var POST = qs.parse(body);

                log.debug('POST: ' + JSON.stringify(POST));
                for (k in POST) {
                    if (POST.hasOwnProperty(k)) {
                        args[k] = POST[k];
                    }
                }
                handlePost(c, args, response);
            });
        } else {
            handleGet(c, args, response);
        }
    };

    for (ip in ips) {
        ip = ips[ip];
        log.debug('LISTENING ON ' + ip + ':' + VMADMD_PORT);
        http.createServer(handler).listen(VMADMD_PORT, ip);
    }
}

/*
 * GET /vm/:id[?type=vnc,xxx]
 * POST /vm/:id?action=stop
 * POST /vm/:id?action=reset
 * POST /vm/:id?action=reload_display
 * POST /vm/:id?action=sysrq&request=[nmi|screenshot]
 *
 */

function stopVM(uuid, timeout, callback)
{
    log.debug('DEBUG stop(' + uuid + ')');

    if (!timeout) {
        callback(new Error('stopVM() requires timeout to be set.'));
        return;
    }

    /* We load here to get the zonepath and ensure it exists. */
    VM.load(uuid, {fields: ['brand', 'zonepath']}, function (err, vmobj) {
        var socket;
        var q;

        if (err) {
            log.debug('Unable to load vm: ' + err.message, err);
            callback(err);
            return;
        }

        q = new Qmp(log);

        if (vmobj.brand !== 'kvm') {
            callback(new Error('vmadmd only handles "stop" for kvm ('
                + 'your brand is: ' + vmobj.brand + ')'));
            return;
        }

        socket = vmobj.zonepath + '/root/tmp/vm.qmp';
        q.connect(socket, function (error) {
            if (error) {
                callback(error);
                return;
            }
            q.command('system_powerdown', null, function (e, result) {
                log.debug('result: ' + JSON.stringify(result));
                q.disconnect();

                // Setup to send kill when timeout expires
                setStopTimer(uuid, timeout * 1000);

                callback(null);
                return;
            });
        });
    });
}

// sends several query-* commands to QMP to get details for a VM
function infoVM(uuid, types, callback)
{
    var load_fields;
    var res = {};
    var commands = [
        'query-status',
        'query-version',
        'query-chardev',
        'query-block',
        'query-blockstats',
        'query-cpus',
        'query-pci',
        'query-kvm'
    ];

    log.debug('LOADING: ' + uuid);

    load_fields = [
        'brand',
        'state',
        'uuid',
        'zonepath'
    ];

    VM.load(uuid, {fields: load_fields}, function (err, vmobj) {
        var q;
        var socket;
        var type;

        if (err) {
            callback('Unable to load vm: ' + JSON.stringify(err));
            return;
        }

        if (vmobj.brand !== 'kvm') {
            callback(new Error('vmadmd only handles "info" for kvm ('
                + 'your brand is: ' + vmobj.brand + ')'));
            return;
        }

        if (vmobj.state !== 'running' && vmobj.state !== 'stopping') {
            callback(new Error('Unable to get info for vm from state "'
                + vmobj.state + '", must be "running" or "stopping".'));
            return;
        }

        q = new Qmp(log);

        if (!types) {
            types = ['all'];
        }

        for (type in types) {
            type = types[type];
            if (VM.INFO_TYPES.indexOf(type) === -1) {
                callback(new Error('unknown info type: ' + type));
                return;
            }
        }

        socket = vmobj.zonepath + '/root/tmp/vm.qmp';

        q.connect(socket, function (error) {
            if (error) {
                callback(error);
                return;
            }
            // run each command in commands
            async.map(commands, function (command, cb) {
                var base = command.replace(/^query-/, '');

                if ((types.indexOf('all') !== -1)
                    || (types.indexOf(base) !== -1)) {

                    q.command(command, null, function (e, result) {
                        cb(null, [base, result]);
                    });
                } else {
                    cb(null, null);
                }
            }, function (e, results) {
                var i;

                q.disconnect();
                if (e) {
                    log.error('getVMInfo(): Unknown Error', e);
                    callback(e);
                } else {
                    // key is in results[i][0], value in results[i][1]
                    for (i = 0; i < results.length; i++) {
                        if (results[i]) {
                            res[results[i][0]] = results[i][1];
                        }
                    }
                    if ((types.indexOf('all') !== -1)
                        || (types.indexOf('vnc') !== -1)) {

                        res.vnc = {};
                        if (VNC.hasOwnProperty(vmobj.uuid)) {
                            res.vnc.host = VNC[vmobj.uuid].host;
                            res.vnc.port = VNC[vmobj.uuid].port;
                            if (VNC[vmobj.uuid].hasOwnProperty('display')) {
                                res.vnc.display = VNC[vmobj.uuid].display;
                            }
                            if (VNC[vmobj.uuid].hasOwnProperty('password')
                                && VNC[vmobj.uuid].password.length > 0) {

                                res.vnc.password = VNC[vmobj.uuid].password;
                            }
                        }
                    }
                    if ((types.indexOf('all') !== -1)
                        || (types.indexOf('spice') !== -1)) {

                        res.spice = {};
                        if (SPICE.hasOwnProperty(vmobj.uuid)) {
                            res.spice.host = SPICE[vmobj.uuid].host;
                            res.spice.port = SPICE[vmobj.uuid].port;
                            if (SPICE[vmobj.uuid].hasOwnProperty('password')
                                && SPICE[vmobj.uuid].password.length > 0) {

                                res.spice.password = SPICE[vmobj.uuid].password;
                            }
                            if (SPICE[vmobj.uuid].hasOwnProperty('spice_opts')
                                && SPICE[vmobj.uuid].spice_opts.length > 0) {

                                res.spice.spice_opts =
                                    SPICE[vmobj.uuid].spice_opts;
                            }
                        }
                    }
                    callback(null, res);
                }
            });
        });
    });
}

function resetVM(uuid, callback)
{
    var load_fields = [
        'brand',
        'state',
        'zonepath'
    ];

    log.debug('reset(' + uuid + ')');

    /* We load here to get the zonepath and ensure the vm exists. */
    VM.load(uuid, {fields: load_fields}, function (err, vmobj) {
        var q;
        var socket;

        if (err) {
            log.debug('Unable to load vm: ' + err.message, err);
            callback(err);
            return;
        }

        if (vmobj.brand !== 'kvm') {
            callback(new Error('vmadmd only handles "reset" for kvm ('
                + 'your brand is: ' + vmobj.brand + ')'));
            return;
        }

        if (vmobj.state !== 'running') {
            callback(new Error('Unable to reset vm from state "'
                + vmobj.state + '", must be "running".'));
            return;
        }

        q = new Qmp(log);

        socket = vmobj.zonepath + '/root/tmp/vm.qmp';
        q.connect(socket, function (error) {
            if (error) {
                callback(error);
            } else {
                q.command('system_reset', null, function (e, result) {
                    log.debug('result: ' + JSON.stringify(result));
                    q.disconnect();
                    callback();
                });
            }
        });
    });
}

function sysrqVM(uuid, req, callback)
{
    var load_fields = ['brand', 'state', 'zonepath'];
    var SUPPORTED_REQS = ['screenshot', 'nmi'];

    log.debug('sysrq(' + uuid + ',' + req + ')');

    /* We load here to ensure this vm exists. */
    VM.load(uuid, {fields: load_fields}, function (err, vmobj) {
        var q;
        var socket;

        if (err) {
            log.error('unable to load vm: ' + err.message, err);
            callback(err);
            return;
        }

        if (vmobj.brand !== 'kvm') {
            callback(new Error('vmadmd only handles "reset" for kvm ('
                + 'your brand is: ' + vmobj.brand + ')'));
            return;
        }

        if (vmobj.state !== 'running' && vmobj.state !== 'stopping') {
            callback(new Error('Unable to send request to vm from "'
                + 'state "' + vmobj.state + '", must be "running" or '
                + '"stopping".'));
            return;
        }

        if (SUPPORTED_REQS.indexOf(req) === -1) {
            callback(new Error('Invalid sysrq "' + req
                + '" valid values: "' + SUPPORTED_REQS.join('","') + '".'));
            return;
        }

        q = new Qmp(log);

        socket = vmobj.zonepath + '/root/tmp/vm.qmp';
        q.connect(socket, function (error) {

            if (error) {
                callback(error);
                return;
            }

            if (req === 'screenshot') {
                // We send a 'shift' character before showing the screen to wake
                // up from any screen blanking that may have happened.
                async.series([
                    function (cb) {
                        q.command('human-monitor-command',
                            {'command-line': 'sendkey shift'},
                            function (e, result) {

                            // XXX check result?
                            log.debug('sendkey err: '
                                + JSON.stringify(e) + ' result: '
                                + JSON.stringify(result));
                            cb(e);
                        });
                    }, function (cb) {
                        q.command('screendump', {'filename': '/tmp/vm.ppm'},
                            function (e, result) {

                            // XXX check result?
                            log.debug('sendkey err: '
                                + JSON.stringify(e) + ' result: '
                                + JSON.stringify(result));
                            q.disconnect();
                            cb(e);
                        });
                    }
                ], function (e) {
                    callback(e);
                });
            } else if (req === 'nmi') {
                q.command('human-monitor-command', {'command-line': 'nmi 0'},
                    function (e, result) {

                    // XXX handle failure
                    q.disconnect();
                    callback();
                });
            } else {
                callback();
            }
        });
    });
}

function setStopTimer(uuid, expire)
{
    var load_fields = [
        'state',
        'transition_expire',
        'uuid'
    ];

    log.debug('Clearing existing timer');
    clearTimer(uuid);
    log.debug('Setting stop timer for ' + expire);
    TIMER[uuid] = setTimeout(function () {
        log.info('Timed out for ' + uuid + ' forcing stop.');
        // reload and make sure we still need to kill.
        VM.load(uuid, {fields: load_fields}, function (e, vmobj) {
            if (e) {
                log.error('expire(): Unable to load vm: ' + e.message, e);
                return;
            }
            log.debug('now ' + Date.now() + ' expire '
                + vmobj.transition_expire);
            // ensure we've not started and started stopping again since we
            // checked.
            if (vmobj.state === 'stopping' && vmobj.transition_expire
                && (Date.now() >= vmobj.transition_expire)) {

                // We assume kill will clear the transition even if the
                // vm is already stopped.
                VM.stop(vmobj.uuid, {'force': true}, function (err) {
                    if (err) {
                        log.debug(err, 'timeout VM.stop(force): '
                            + err.message);
                    } else {
                        log.debug('stopped VM ' + uuid + ' after timeout');
                    }
                });
            }
        });
    }, expire);
}

// vmobj should have:
//
// never_booted
// autoboot
// uuid
// state
// transition_expire
// transition_to
function loadVM(vmobj, do_autoboot)
{
    var expire;

    log.debug('LOADING ' + JSON.stringify(vmobj));

    if (vmobj.never_booted || (vmobj.autoboot && do_autoboot)) {
        VM.start(vmobj.uuid, {}, function (err) {
            // XXX: this ignores errors!
            log.info(err, 'Autobooted ' + vmobj.uuid);
        });
    }

    if (vmobj.state === 'stopping' && vmobj.transition_expire) {
        log.debug('times: ' + Date.now() + ' ' + vmobj.transition_expire);
        if (Date.now() >= vmobj.transition_expire
            || (vmobj.transition_to === 'stopped'
                && vmobj.zone_state === 'installed')) {

            log.info('killing VM with expired running stop: '
                + vmobj.uuid);
            // We assume kill will clear the transition even if the
            // vm is already stopped.
            VM.stop(vmobj.uuid, {'force': true}, function (err) {
                log.debug(err, 'VM.stop(force): ' + err.message);
            });
        } else {
            expire = ((Number(vmobj.transition_expire) + 1000) - Date.now());
            setStopTimer(vmobj.uuid, expire);
        }
    } else {
        log.debug('VM ' + vmobj.uuid + ' state: ' + vmobj.state);
        if (vmobj.transition_expire) {
            log.debug('VM ' + vmobj.uuid + ' expire: '
                + vmobj.transition_expire);
        }
    }

    // Start Remote Display
    spawnRemoteDisplay(vmobj);
}

// To help diagnose problems we write the keys we're watching to the TRACE log
// which can be viewed using dtrace.
function startTraceLoop() {
    setInterval(function () {
        var prov_wait_keys = Object.keys(PROV_WAIT);
        var timer_keys = Object.keys(TIMER);

        if (prov_wait_keys.length > 0) {
            log.trace('PROV_WAIT keys: ' + JSON.stringify(prov_wait_keys));
        }
        if (timer_keys.length > 0) {
            log.trace('TIMER keys: ' + JSON.stringify(timer_keys));
        }
    }, 5000);
}

// This checks zoneadm periodically to ensure that zones in 'seen_vms' all
// still exist, if not: collect garbage.
function startSeenCleaner() {
    setInterval(function () {
        execFile('/usr/sbin/zoneadm', ['list', '-c'],
            function (error, stdout, stderr) {
                var current_vms = {};

                if (error) {
                    log.error(error);
                    return;
                }

                stdout.split('\n').forEach(function (vm) {
                    if (vm.length > 0 && vm !== 'global') {
                        current_vms[vm] = true;
                    }
                });

                Object.keys(seen_vms).forEach(function (vm) {
                    if (current_vms.hasOwnProperty(vm)) {
                        log.trace('VM ' + vm + ' still exists, leaving "seen"');
                    } else {
                        // no longer exists
                        log.info('VM ' + vm + ' is gone, removing from "seen"');
                        if (seen_vms.uuid) {
                            delete restart_waiters[seen_vms.uuid];
                        } else {
                            // in case it's a UUID
                            delete restart_waiters[vm];
                        }
                        delete seen_vms[vm];
                    }
                });
            }
        );
    }, (5 * 60) * 1000);
}

// Remember to add any fields you need in vmobj to lookup_fields in main()
function upgradeVM(vmobj, fields, callback)
{
    var have_old_cores = false;
    var have_new_cores = false;
    var old_cores;
    var new_cores;
    var upgrade_payload = {};

    if (vmobj.v === 1) {
        log.trace('VM ' + vmobj.uuid + ' already at version 1, skipping '
            + 'upgrade.');
        callback(null, vmobj);
        return;
    }

    if (vmobj.v > 1) {
        log.warn('VM ' + vmobj.uuid + ' is from the future, cannot downgrade.');
        callback(null, vmobj);
        return;
    }

    old_cores = vmobj.zfs_filesystem + '/cores';
    new_cores = vmobj.zpool + '/cores/' + vmobj.zonename;

    // here we need to run through upgrade procedure
    log.info('Upgrading VM ' + vmobj.uuid + ' to v: 1');

    async.series([
        function (cb) {
            // 256 is the new minimum per OS-1881
            if (vmobj.hasOwnProperty('max_swap') && vmobj.max_swap < 256) {
                log.info('Updating max_swap to 256 (was: ' + vmobj.max_swap
                    + ')');
                upgrade_payload.max_swap = 256;
            } else {
                log.info('max_swap is ok: ' + vmobj.max_swap);
            }
            cb();
        }, function (cb) {
            // determine which cores dataset(s) we have
            var args = [
                'list', '-H',
                '-t', 'filesystem',
                '-o', 'name',
                old_cores,
                new_cores
            ];
            var datasets = [];

            log.info('checking cores datasets');
            zfs(args, function (err, fds) {
                if (err && ! err.message.match(/ dataset does not exist/)) {
                    log.error(err);
                    cb(err);
                    return;
                }
                datasets = trim(fds.stdout).split(/\n/);
                log.info('found datasets: ' + JSON.stringify(datasets));
                if (datasets.indexOf(old_cores) !== -1) {
                    have_old_cores = true;
                }
                if (datasets.indexOf(new_cores) !== -1) {
                    have_new_cores = true;
                }
                cb();
            });
        }, function (cb) {
            var args = [];

            if (have_old_cores && ! have_new_cores) {
                // we only have old cores, we rename to new name
                args = ['rename', old_cores, new_cores];
                zfs(args, function (err, fds) {
                    if (err) {
                        err.stderr = fds.stderr;
                        err.stdout = fds.stdout;
                        log.error(err);
                        cb(err);
                        return;
                    }
                    log.info('renamed ' + old_cores + ' to ' + new_cores);
                    cb();
                });
            } else if (have_old_cores && have_new_cores) {
                // we have both old and new cores datasets, delete old one
                args = ['destroy', old_cores];
                zfs(args, function (err, fds) {
                    if (err) {
                        err.stderr = fds.stderr;
                        err.stdout = fds.stdout;
                        log.error(err);
                        cb(err);
                        return;
                    }
                    log.info('destroyed ' + old_cores);
                    cb();
                });
            } else if (! have_old_cores && ! have_new_cores) {
                // we don't have either old or new, create a cores dataset
                // the next step will set correct size.
                args = ['create', '-o', 'mountpoint=' + vmobj.zonepath
                    + '/cores', new_cores];
                zfs(args, function (err, fds) {
                    if (err) {
                        err.stderr = fds.stderr;
                        err.stdout = fds.stdout;
                        log.error(err);
                        cb(err);
                        return;
                    }
                    log.info('created ' + new_cores);
                    cb();
                });
            } else {
                // we already have only the new cores, do nothing
                log.info('cores dataset is already correct.');
                cb();
            }
        }, function (cb) {
            // check quota on new_cores, should be MAX(100GiB, ram + 20GiB)
            // otherwise: fix
            var args = ['get', '-Hpo', 'value', 'quota', new_cores];
            var quota_mib;
            var expected_quota_mib;

            log.info('checking cores quota');
            zfs(args, function (err, fds) {
                if (err) {
                    err.stderr = fds.stderr;
                    err.stdout = fds.stdout;
                    log.error(err);
                    cb(err);
                    return;
                }

                quota_mib = Number(trim(fds.stdout)) / (1024 * 1024);
                log.debug('Existing quota for ' + new_cores + ' is ' + quota_mib
                    + 'MiB');

                /*
                 * cores quota is supposed to be 100GiB or RAM + 20GiB,
                 * whichever is larger.
                 */
                expected_quota_mib = 100 * 1024; // 100 GiB
                if (vmobj.brand === 'kvm') {
                    if ((vmobj.ram + (20 * 1024)) > expected_quota_mib) {
                        expected_quota_mib = (vmobj.ram + (20 * 1024));
                    }
                } else if ((vmobj.max_physical_memory + (20 * 1024))
                    > expected_quota_mib) {

                    expected_quota_mib = (vmobj.max_physical_memory
                        + (20 * 1024));
                }

                log.debug('Expected quota for ' + new_cores + ' is '
                    + expected_quota_mib + 'MiB');

                if (expected_quota_mib !== quota_mib) {
                    log.info('changing ' + new_cores + ' quota to '
                        + expected_quota_mib + 'MiB');
                    args = ['set', 'quota=' + expected_quota_mib + 'M',
                        new_cores];
                    zfs(args, function (set_err, set_fds) {
                        if (err) {
                            set_err.stderr = set_fds.stderr;
                            set_err.stdout = set_fds.stdout;
                            log.error(set_err);
                            cb(set_err);
                            return;
                        }
                        log.info('set quota for ' + new_cores);
                        cb();
                    });
                } else {
                    // quota's already as expected
                    cb();
                }
            });
        }, function (cb) {
            var args = [];
            var cmd;

            if (vmobj.image_uuid || vmobj.brand === 'kvm') {
                // already have image_uuid, no problem
                cb();
                return;
            }

            // no image_uuid, try to get from zfs origin (minus snapshot)
            log.info('No image_uuid, checking origin.');

            args = ['get', '-Hpo', 'value', 'origin', vmobj.zfs_filesystem];
            zfs(args, function (err, fds) {
                var image_uuid;
                var origin;

                if (err) {
                    err.stderr = fds.stderr;
                    err.stdout = fds.stdout;
                    log.error(err);
                    cb(err);
                    return;
                }
                origin = trim(fds.stdout);
                log.info('origin is: ' + origin);

                if (origin === '-') {
                    log.error('VM ' + vmobj.uuid + ' has no image_uuid and '
                        + 'dataset has no origin, must be fixed manually.');
                    cb();
                    return;
                }

                image_uuid = origin.split('@')[0].split('/').pop();
                log.info('setting new image_uuid: ' + image_uuid);
<<<<<<< HEAD
                zonecfg(vmobj.uuid, 'add attr; '
                    + 'set name=dataset-uuid; set type=string; set value="'
                    + image_uuid + '"; end', {log: log},
=======
                cmd = [
                    'add attr',
                    'set name=dataset-uuid',
                    'set type=string',
                    'set value="' + image_uuid + '"',
                    'end'
                ].join('; ');

                zonecfg(vmobj.uuid, [cmd], {log: log},

>>>>>>> 85545cdf
                    function (add_err, add_fds) {
                        if (add_err) {
                            log.error(add_err);
                            cb(add_err);
                            return;
                        }
                        log.info('set dataset-uuid = ' + image_uuid);
                        cb();
                    }
                );
            });
        }, function (cb) {
            var args;
            var d;

            if (vmobj.brand !== 'kvm') {
                cb();
                return;
            }

            if (!vmobj.disks || vmobj.disks.length < 1) {
                cb(new Error('KVM VM ' + vmobj.uuid + ' is missing disks'));
                return;
            }

            log.info(JSON.stringify(vmobj.disks));
            d = vmobj.disks[0];

            if (d.size) {
                args = ['set', 'refreservation=' + d.size + 'M',
                    d.zfs_filesystem];
                zfs(args, function (err, fds) {
                    if (err) {
                        log.error(err);
                        cb(err);
                        return;
                    }

                    log.info('set refreservation=' + d.size + 'M for '
                        + d.zfs_filesystem);
                    cb();
                });
            } else {
                log.warn('VM ' + vmobj.uuid + ' has no d.size on disk: '
                    + JSON.stringify(d));
                cb();
            }
        }, function (cb) {
            var default_gateway;
            var primary_nic;
            var potential_primary;

            if (!vmobj.nics || !Array.isArray(vmobj.nics)
                || vmobj.nics.length < 1) {

                log.error('VM ' + vmobj.uuid + ' has no NICs! skipping update');
                cb();
                return;
            }

            if (!vmobj.hasOwnProperty('default_gateway')) {
                log.info('VM ' + vmobj.uuid + ' has no default_gateway, will '
                    + 'assume first nic is primary if not set');
            } else {
                default_gateway = vmobj.default_gateway;
            }

            async.eachSeries(vmobj.nics, function (n, c) {
                if (n.gateway && n.gateway === default_gateway) {
                    potential_primary = n;
                } else if (n.primary) {
                    primary_nic = n;
                }
                c();
            }, function (err) {
                if (!primary_nic && potential_primary) {
                    log.info('no primary nic found, setting '
                        + potential_primary.mac +  ' as primary '
                        + '(default_gateway match)');
                    upgrade_payload.update_nics = [ {
                        mac: potential_primary.mac,
                        primary: true
                    } ];
                } else if (primary_nic) {
                    log.info('primary is: ' + primary_nic.mac + ' value: '
                        + primary_nic.primary + ' ('
                        + typeof (primary_nic.primary) + ')');
                    // the vmobj value 'true' can also mean the value in zonecfg
                    // is '1' instead of 'true'. We update here to ensure it's
                    // 'true'.
                    upgrade_payload.update_nics = [ {
                        mac: primary_nic.mac,
                        primary: true
                    } ];
                } else {
                    // don't have a primary nic and can't figure out from
                    // default_gateway, use nics[0] as primary
                    upgrade_payload.update_nics = [ { mac: vmobj.nics[0].mac,
                        primary: true } ];
                    log.info('no primary nic found, setting '
                        + vmobj.nics[0].mac +  ' as primary (nics[0])');
                }
                cb();
            });
        }, function (cb) {
            if (!vmobj.hasOwnProperty('default_gateway')) {
                cb();
                return;
            }

<<<<<<< HEAD
            zonecfg(vmobj.uuid, 'remove attr name=default-gateway',
=======
            zonecfg(vmobj.uuid, ['remove attr name=default-gateway'],
>>>>>>> 85545cdf
                {log: log}, function (err, fds) {

                if (err) {
                    log.error(err);
                    cb(err);
                    return;
                }
                log.info('removed default-gateway');
                cb();
            });
        }, function (cb) {
            // for KVM we always want 10G zoneroot quota
            if (vmobj.brand === 'kvm' && vmobj.quota !== 10) {
                log.info('fixing KVM quota to 10 (was ' + vmobj.quota + ')');
                upgrade_payload.quota = 10;
            }
            cb();
        }, function (cb) {
            var cmd;

            if (vmobj.hasOwnProperty('create_timestamp')) {
                cb();
                return;
            }
            log.info('no create_timestamp, reading from creation time of '
                + vmobj.zfs_filesystem);
            zfs(['get', '-pHo', 'value', 'creation', vmobj.zfs_filesystem],
                function (err, fds) {

                var creation_timestamp = trim(fds.stdout);

                if (!err && !creation_timestamp) {
                    err = new Error('Unable to find creation timestamp in zfs '
                        + 'output');
                }

                if (err) {
                    log.error(err, 'failed to load zoneroot for creation time');
                    cb(err);
                    return;
                }

                creation_timestamp =
                    (new Date(creation_timestamp * 1000)).toISOString();

                log.info('creation time: ' + creation_timestamp + ' from ZFS');

<<<<<<< HEAD
                zonecfg(vmobj.uuid, 'add attr; '
                    + 'set name=create-timestamp; set type=string; '
                    + 'set value="' + creation_timestamp + '"; end',
                    {log: log},
=======
                cmd = [
                    'add attr',
                    'set name=create-timestamp',
                    'set type=string',
                    'set value="' + creation_timestamp + '"',
                    'end'
                ].join('; ');
                zonecfg(vmobj.uuid, [cmd], {log: log},
>>>>>>> 85545cdf
                    function (zcfg_err, zcfg_fds) {

                    if (zcfg_err) {
                        log.error(zcfg_err);
                        cb(zcfg_err);
                        return;
                    }
                    log.info('set create-timestamp: ' + creation_timestamp);
                    cb();
                });
            });
        }, function (cb) {
            // in SDC7 *_pw keys do not work in customer_metadata and must be in
            // internal_metadata.
            if (!vmobj.hasOwnProperty('customer_metadata')) {
                log.info('no customer_metadata for ' + vmobj.uuid);
                cb();
                return;
            }

            Object.keys(vmobj.customer_metadata).forEach(function (k) {
                log.info('KEY: ' + k);
                if (k.match(/_pw$/)) {
                    if (vmobj.internal_metadata
                        && vmobj.internal_metadata.hasOwnProperty(k)) {

                        log.warn('leaving ' + k + ' in customer_metadata as '
                            + 'conflicting key already exists in '
                            + 'internal_metadata');
                    } else {
                        if (!upgrade_payload
                            .hasOwnProperty('set_internal_metadata')) {

                            upgrade_payload.set_internal_metadata = {};
                        }
                        if (!upgrade_payload
                            .hasOwnProperty('remove_customer_metadata')) {

                            upgrade_payload.remove_customer_metadata = [];
                        }
                        upgrade_payload.set_internal_metadata[k]
                            = vmobj.customer_metadata[k];
                        upgrade_payload.remove_customer_metadata.push(k);
                    }
                }
            });
            cb();
        }, function (cb) {
            log.info('updating ' + vmobj.uuid + ' with: '
                + JSON.stringify(upgrade_payload));
            VM.update(vmobj.uuid, upgrade_payload, {log: log}, function (err) {
                if (err) {
                    log.error({err: err, payload: upgrade_payload});
                    cb(err);
                    return;
                }
                log.info({payload: upgrade_payload}, 'performed VM.update');
                cb();
            });
        }, function (cb) {
            fs.exists(UPGRADE_SCRIPT, function (exists) {
                if (exists) {
                    execFile(UPGRADE_SCRIPT, [vmobj.uuid],
                        function (err, stdout, stderr) {
                            log.debug({err: err, stdout: stdout,
                                stderr: stderr}, 'upgrade output');
                            if (err) {
                                log.error(err);
                                cb(err);
                                return;
                            }
                            log.info('successfully ran 001_upgrade');
                            cb();
                        }
                    );
                } else {
                    log.warn('No ' + UPGRADE_SCRIPT + ', skipping');
                    cb();
                }
            });
        }, function (cb) {
            // zonecfg update vm-version = 1
            var cmd;

            log.debug('setting vm-version = 1');
<<<<<<< HEAD
            zonecfg(vmobj.uuid, 'add attr; set name=vm-version; '
                + 'set type=string; set value=1; end',
                {log: log},
=======

            cmd = [
                'add attr',
                'set name=vm-version',
                'set type=string',
                'set value=1',
                'end'
            ].join('; ');

            zonecfg(vmobj.uuid, [cmd], {log: log},
>>>>>>> 85545cdf
                function (err, fds) {

                if (err) {
                    log.error(err);
                    cb(err);
                    return;
                }
                log.info('set vm-version = 1');
                cb();
            });
        }, function (cb) {
            // reload VM so we get all the updated properties
            VM.load(vmobj.uuid, {fields: fields, log: log},
                function (err, obj) {

                if (err) {
                    log.error(err);
                    cb(err);
                    return;
                }
                vmobj = obj;
                cb();
            });
        }
    ], function (err) {
        callback(err, vmobj);
    });
}

// kicks everything off
function main()
{
    // XXX TODO: load fs-ext so we can flock a pid file to be exclusive

    startZoneEvent(updateZoneStatus);
    startHTTPHandler();
    startTraceLoop();
    startSeenCleaner();

    loadConfig(function (err) {
        var do_autoboot = false;

        if (err) {
            log.error(err, 'Unable to load config');
            process.exit(2);
        }

        fs.exists(VMADMD_AUTOBOOT_FILE, function (exists) {
            var lookup_fields;

            if (!exists) {
                do_autoboot = true;
                // boot all autoboot vms because this vm just booted, now
                // create file so on restart we know they system wasn't just
                // booted.
                fs.writeFileSync(VMADMD_AUTOBOOT_FILE, 'booted');
            }

            lookup_fields = [
                'autoboot',
                'brand',
                'create_timestamp',
                'customer_metadata',
                'default_gateway',
                'disks',
                'docker',
                'image_uuid',
                'internal_metadata',
                'max_physical_memory',
                'max_swap',
                'never_booted',
                'nics',
                'ram',
                'spice_opts',
                'spice_password',
                'spice_port',
                'state',
                'transition_expire',
                'transition_to',
                'uuid',
                'v',
                'vnc_password',
                'vnc_port',
                'zfs_filesystem',
                'zone_state',
                'zonename',
                'zonepath',
                'zpool'
            ];

            VM.lookup({}, {fields: lookup_fields},
                function vmLookup(e, vmobjs) {

                if (e) {
                    log.error({err: e}, 'VM.lookup failed');
                    process.exit(2);
                }
                vasync.forEachPipeline({
                    inputs: vmobjs,
                    func: function upgradeSingleVM(obj, upg_cb) {

                    function finishUpgrade(vmobj) {
                        if (!seen_vms.hasOwnProperty(vmobj.zonename)) {
                            seen_vms[vmobj.zonename] = {
                                brand: vmobj.brand,
                                uuid: vmobj.uuid,
                                zonepath: vmobj.zonepath
                            };
                            if (vmobj.docker) {
                                seen_vms[vmobj.zonename].docker = vmobj.docker;
                            }
                        }
                        if (vmobj.state !== 'provisioning') {
                            seen_vms[vmobj.zonename].provisioned = true;
                        }

                        if (vmobj.state === 'failed') {
                            log.debug('skipping failed VM ' + vmobj.uuid);
                            upg_cb();
                        } else if (vmobj.state === 'provisioning') {
                            log.debug('at vmadmd startup, VM ' + vmobj.uuid
                                + ' is in state "provisioning"');

                            if (PROV_WAIT.hasOwnProperty(vmobj.uuid)) {
                                log.warn('at vmadmd startup, already waiting '
                                    + 'for "provisioning" for ' + vmobj.uuid);
                                upg_cb();
                                return;
                            }

                            PROV_WAIT[vmobj.uuid] = true;
                            // this calls the callback when we go out of
                            // provisioning one way or another.
                            handleProvisioning(vmobj,
                                function (prov_err, result) {

                                delete PROV_WAIT[vmobj.uuid];
                                seen_vms[vmobj.zonename].provisioned = true;
                                if (prov_err) {
                                    log.error(prov_err, 'error handling '
                                        + 'provisioning state for ' + vmobj.uuid
                                        + ': ' + prov_err.message);
                                    upg_cb();
                                    return;
                                }
                                log.debug('at vmadmd startup, handleProvision()'
                                    + 'for ' + vmobj.uuid + ' returned: '
                                    + result);
                                upg_cb();
                            });
                        } else if (vmobj.brand === 'kvm') {
                            log.debug('calling loadVM(' + vmobj.uuid + ')');
                            loadVM(vmobj, do_autoboot);
                            upg_cb();
                        } else if (vmobj.docker
                            && vmobj.autoboot
                            && vmobj.zone_state !== 'running'
                            && vmobj.internal_metadata
                            && vmobj
                                .internal_metadata['docker:restartpolicy']) {

                            log.debug({uuid: vmobj.uuid},
                                'docker VM not running at vmadmd startup, '
                                + 'applying restart policy');

                            addLastRuntime(vmobj, {log: log}, function () {
                                applyDockerRestartPolicy(vmobj);
                                upg_cb();
                            });
                        } else {
                            log.debug('ignoring non-kvm VM ' + vmobj.uuid);
                            upg_cb();
                        }
                    }

                    upgradeVM(obj, lookup_fields, function (upg_err, vmobj) {
                        var nic;
                        var nic_idx;

                        if (upg_err) {
                            log.error(upg_err, 'failed to upgrade VM '
                                + vmobj.uuid);
                        }

                        // See if this is a newer VM that uses 'ips'
                        for (nic_idx in vmobj.nics) {
                            nic = vmobj.nics[nic_idx];
                            if (nic.hasOwnProperty('ips')) {
                                finishUpgrade(vmobj);
                                return;
                            }

                            /*
                             * 'gateway' and 'netmask' used to not be checked
                             * if 'ip' was 'dhcp', so delete them, in case they
                             * contain invalid values.
                             */
                            if (nic.ip === 'dhcp') {
                                delete nic.gateway;
                                delete nic.netmask;
                            }
                        }

                        mod_nic.upgradeNics(vmobj, function (nic_err) {
                            var upgrade_payload = {'update_nics': []};
                            var update_nic;
                            var do_push;

                            if (nic_err) {
                                log.error(nic_err);
                            }

                            for (nic in vmobj.nics) {
                                nic = vmobj.nics[nic];
                                update_nic = { 'mac': nic.mac };
                                do_push = false;
                                if (nic.hasOwnProperty('ips')) {
                                    update_nic.ips = nic.ips;
                                    do_push = true;
                                }
                                if (nic.hasOwnProperty('gateways')) {
                                    update_nic.gateways = nic.gateways;
                                    do_push = true;
                                }
                                if (do_push) {
                                    upgrade_payload.update_nics.push(
                                        update_nic);
                                }
                            }

                            log.info('updating ' + vmobj.uuid + ' with: '
                                + JSON.stringify(upgrade_payload));

                            VM.update(vmobj.uuid, upgrade_payload, {'log': log},
                                function (update_err) {

                                if (update_err) {
                                    log.error({
                                        'err': update_err,
                                        'payload': upgrade_payload
                                    });
                                } else {
                                    log.info({'payload': upgrade_payload},
                                        'performed VM.update');
                                }

                                finishUpgrade(vmobj);
                            });
                        });
                    });

                    }
                }, function upgradeVMsComplete(_err, results) {
                    if (_err) {
                        log.error({err: _err}, 'Error processing all VMs');
                    } else {
                        log.debug('Finished processing all VMs');
                    }
                });
            });
        });
    });
}

onlyif.rootInSmartosGlobal(function (err) {
    var log_stream = {
        stream: process.stderr,
        level: 'debug'
    };

    // have VM.js logs tagged with correct name and also output them in *our*
    // smf service log (stderr)
    VM.logname = 'vmadmd';
    VM.logger = log_stream;

    // setup vmadmd logger
    log = new bunyan({
        name: VM.logname,
        streams: [log_stream],
        serializers: bunyan.stdSerializers
    });

    if (err) {
        log.error(err, 'Fatal: cannot run because: ' + err.message);
        process.exit(1);
    }

    log.info('Starting vmadmd');
    main();
});<|MERGE_RESOLUTION|>--- conflicted
+++ resolved
@@ -44,10 +44,7 @@
 var util = require('util');
 var vasync = require('vasync');
 var zonecfg = require('/usr/vm/node_modules/zonecfg');
-<<<<<<< HEAD
 var ZoneEvent = require('/usr/vm/node_modules/zoneevent').ZoneEvent;
-=======
->>>>>>> 85545cdf
 
 /*
  * The DOCKER_RUNTIME_DELAY_RESET parameter is used when restarting a Docker VM
@@ -2076,11 +2073,7 @@
 
                 image_uuid = origin.split('@')[0].split('/').pop();
                 log.info('setting new image_uuid: ' + image_uuid);
-<<<<<<< HEAD
-                zonecfg(vmobj.uuid, 'add attr; '
-                    + 'set name=dataset-uuid; set type=string; set value="'
-                    + image_uuid + '"; end', {log: log},
-=======
+
                 cmd = [
                     'add attr',
                     'set name=dataset-uuid',
@@ -2090,8 +2083,6 @@
                 ].join('; ');
 
                 zonecfg(vmobj.uuid, [cmd], {log: log},
-
->>>>>>> 85545cdf
                     function (add_err, add_fds) {
                         if (add_err) {
                             log.error(add_err);
@@ -2202,11 +2193,7 @@
                 return;
             }
 
-<<<<<<< HEAD
-            zonecfg(vmobj.uuid, 'remove attr name=default-gateway',
-=======
             zonecfg(vmobj.uuid, ['remove attr name=default-gateway'],
->>>>>>> 85545cdf
                 {log: log}, function (err, fds) {
 
                 if (err) {
@@ -2254,12 +2241,6 @@
 
                 log.info('creation time: ' + creation_timestamp + ' from ZFS');
 
-<<<<<<< HEAD
-                zonecfg(vmobj.uuid, 'add attr; '
-                    + 'set name=create-timestamp; set type=string; '
-                    + 'set value="' + creation_timestamp + '"; end',
-                    {log: log},
-=======
                 cmd = [
                     'add attr',
                     'set name=create-timestamp',
@@ -2268,7 +2249,6 @@
                     'end'
                 ].join('; ');
                 zonecfg(vmobj.uuid, [cmd], {log: log},
->>>>>>> 85545cdf
                     function (zcfg_err, zcfg_fds) {
 
                     if (zcfg_err) {
@@ -2354,12 +2334,6 @@
             var cmd;
 
             log.debug('setting vm-version = 1');
-<<<<<<< HEAD
-            zonecfg(vmobj.uuid, 'add attr; set name=vm-version; '
-                + 'set type=string; set value=1; end',
-                {log: log},
-=======
-
             cmd = [
                 'add attr',
                 'set name=vm-version',
@@ -2369,7 +2343,6 @@
             ].join('; ');
 
             zonecfg(vmobj.uuid, [cmd], {log: log},
->>>>>>> 85545cdf
                 function (err, fds) {
 
                 if (err) {
