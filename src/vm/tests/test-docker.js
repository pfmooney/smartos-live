--- conflicted
+++ resolved
@@ -1309,11 +1309,8 @@
                     emitter.emit('done');
                 }
             });
-<<<<<<< HEAD
-            vs.on('ready', function () {
-=======
-            se.once('ready', function () {
->>>>>>> ac4d9b50
+
+            vs.once('ready', function () {
                 cb();
             });
         }, function (cb) {
@@ -1434,22 +1431,12 @@
 
                 cb();
             });
-<<<<<<< HEAD
-        }, function (cb) {
-            // stop the vminfod watcher
-            if (vs !== null) {
-                vs.stop();
-                vs = null;
-            }
-            cb();
-=======
->>>>>>> ac4d9b50
         }
     ], function () {
-        // stop the zoneevent watcher
-        if (se != null) {
-            se.stop();
-            se = null;
+        // stop the vminfod watcher
+        if (vs !== null) {
+            vs.stop();
+            vs = null;
         }
 
         t.end();
