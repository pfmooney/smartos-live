<<<<<<< HEAD
// Copyright (c) 2017, Joyent, Inc.
//
// These tests ensure that default values don't change accidentally.
//

var vasync = require('/usr/vm/node_modules/vasync');
=======
/*
 * CDDL HEADER START
 *
 * The contents of this file are subject to the terms of the
 * Common Development and Distribution License, Version 1.0 only
 * (the "License").  You may not use this file except in compliance
 * with the License.
 *
 * You can obtain a copy of the license at http://smartos.org/CDDL
 *
 * See the License for the specific language governing permissions
 * and limitations under the License.
 *
 * When distributing Covered Code, include this CDDL HEADER in each
 * file.
 *
 * If applicable, add the following below this CDDL HEADER, with the
 * fields enclosed by brackets "[]" replaced with your own identifying
 * information: Portions Copyright [yyyy] [name of copyright owner]
 *
 * CDDL HEADER END
 *
 * Copyright (c) 2017, Joyent, Inc.
 *
 * These tests ensure that default values don't change accidentally.
 */

var fs = require('fs');
>>>>>>> 692769ff
var VM = require('/usr/vm/node_modules/VM');
var vasync = require('/usr/vm/node_modules/vasync');
var vmtest = require('../common/vmtest.js');

// this puts test stuff in global, so we need to tell jsl about that:
/* jsl:import ../node_modules/nodeunit-plus/index.js */
require('nodeunit-plus');

VM.loglevel = 'DEBUG';

var image_uuid = vmtest.CURRENT_SMARTOS_UUID;

test('create and destroy 50 zones', function(t) {
    var i = 0;

<<<<<<< HEAD
    i = 0;
=======
>>>>>>> 692769ff
    vasync.whilst(
        function () {
            return i < 50;
        },
        function (callback) {
            var state = {'brand': 'joyent-minimal'};
            vmtest.on_new_vm(t, image_uuid, {
                alias: 'test-50-creates-' + i,
                autoboot: false,
                do_not_inventory: true,
                nowait: true
            }, state, [
                function (cb) {
                    VM.load(state.uuid, function(err, obj) {
                        i++;
                        if (err) {
                            t.ok(false, 'load obj from new VM: ' + err.message);
                            return cb(err);
                        }
                        t.ok(true, 'loaded obj for new VM');
                        cb();
                    });
                }
            ], callback);
        }, function (err, cb) {
            t.end();
        }
    );
});<|MERGE_RESOLUTION|>--- conflicted
+++ resolved
@@ -1,11 +1,3 @@
-<<<<<<< HEAD
-// Copyright (c) 2017, Joyent, Inc.
-//
-// These tests ensure that default values don't change accidentally.
-//
-
-var vasync = require('/usr/vm/node_modules/vasync');
-=======
 /*
  * CDDL HEADER START
  *
@@ -34,7 +26,6 @@
  */
 
 var fs = require('fs');
->>>>>>> 692769ff
 var VM = require('/usr/vm/node_modules/VM');
 var vasync = require('/usr/vm/node_modules/vasync');
 var vmtest = require('../common/vmtest.js');
@@ -50,10 +41,6 @@
 test('create and destroy 50 zones', function(t) {
     var i = 0;
 
-<<<<<<< HEAD
-    i = 0;
-=======
->>>>>>> 692769ff
     vasync.whilst(
         function () {
             return i < 50;
