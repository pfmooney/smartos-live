// Copyright 2017 Joyent, Inc.
//
// These tests ensure that delete behaves correctly.
//

<<<<<<< HEAD
var libuuid = require('/usr/node/node_modules/uuid');
var vasync = require('/usr/vm/node_modules/vasync');
=======
var async = require('/usr/node/node_modules/async');
var libuuid = require('/usr/node/node_modules/uuid');
>>>>>>> aa879239
var VM = require('/usr/vm/node_modules/VM');

// this puts test stuff in global, so we need to tell jsl about that:
/* jsl:import ../node_modules/nodeunit-plus/index.js */
require('nodeunit-plus');

VM.loglevel = 'DEBUG';

// w/ OS-2284 we sometimes blew up deleting a non-existent VM, test that we
// haven't regressed.
test('test deleting nonexistent VM', function(t) {
    var i = 0;
<<<<<<< HEAD
    vasync.whilst(
=======
    async.whilst(
>>>>>>> aa879239
        function () {
            return i < 50;
        },
        function (callback) {
            i++;
            var uuid = libuuid.create();
            t.ok(uuid, 'uuid is: ' + uuid);
            VM.delete(uuid, {}, function (err) {
<<<<<<< HEAD
                if (err && err.code === 'ENOENT') {
=======
                if (err && err.message.match(/No such zone configured/)) {
>>>>>>> aa879239
                    t.ok(true, 'zone ' + uuid + ' already does not exist, skipping');
                } else {
                    t.ok(!err, 'deleted VM: ' + (err ? err.message : 'success'));
                }
                callback();
            });
        }, function (err, cb) {
            t.end();
        }
    );
});
<|MERGE_RESOLUTION|>--- conflicted
+++ resolved
@@ -3,13 +3,8 @@
 // These tests ensure that delete behaves correctly.
 //
 
-<<<<<<< HEAD
 var libuuid = require('/usr/node/node_modules/uuid');
 var vasync = require('/usr/vm/node_modules/vasync');
-=======
-var async = require('/usr/node/node_modules/async');
-var libuuid = require('/usr/node/node_modules/uuid');
->>>>>>> aa879239
 var VM = require('/usr/vm/node_modules/VM');
 
 // this puts test stuff in global, so we need to tell jsl about that:
@@ -22,11 +17,8 @@
 // haven't regressed.
 test('test deleting nonexistent VM', function(t) {
     var i = 0;
-<<<<<<< HEAD
+
     vasync.whilst(
-=======
-    async.whilst(
->>>>>>> aa879239
         function () {
             return i < 50;
         },
@@ -35,11 +27,7 @@
             var uuid = libuuid.create();
             t.ok(uuid, 'uuid is: ' + uuid);
             VM.delete(uuid, {}, function (err) {
-<<<<<<< HEAD
                 if (err && err.code === 'ENOENT') {
-=======
-                if (err && err.message.match(/No such zone configured/)) {
->>>>>>> aa879239
                     t.ok(true, 'zone ' + uuid + ' already does not exist, skipping');
                 } else {
                     t.ok(!err, 'deleted VM: ' + (err ? err.message : 'success'));
