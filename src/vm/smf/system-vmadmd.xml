--- conflicted
+++ resolved
@@ -10,19 +10,11 @@
     <dependency name="smartdc-init" grouping="require_all" restart_on="error" type="service">
       <service_fmri value="svc:/system/smartdc/init"/>
     </dependency>
-<<<<<<< HEAD
-<!-- 
-    <dependency name="smartdc-vminfod" grouping="require_all" restart_on="error" type="service">
-      <service_fmri value="svc:/system/smartdc/vminfod"/>
-    </dependency>
- -->
-=======
 
     <dependency name="smartdc-vminfod" grouping="optional_all" restart_on="refresh" type="service">
       <service_fmri value="svc:/system/smartdc/vminfod"/>
     </dependency>
 
->>>>>>> f8e0f6d0
     <exec_method
       type="method"
       name="start"
