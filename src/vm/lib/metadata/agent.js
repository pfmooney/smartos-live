/*
 * CDDL HEADER START
 *
 * The contents of this file are subject to the terms of the
 * Common Development and Distribution License, Version 1.0 only
 * (the "License").  You may not use this file except in compliance
 * with the License.
 *
 * You can obtain a copy of the license at http://smartos.org/CDDL
 *
 * See the License for the specific language governing permissions
 * and limitations under the License.
 *
 * When distributing Covered Code, include this CDDL HEADER in each
 * file.
 *
 * If applicable, add the following below this CDDL HEADER, with the
 * fields enclosed by brackets "[]" replaced with your own identifying
 * information: Portions Copyright [yyyy] [name of copyright owner]
 *
 * CDDL HEADER END
 *
 * Copyright (c) 2017, Joyent, Inc. All rights reserved.
 *
 *
 * # OVERVIEW
 *
 * This module includes the logic that makes up the metadata agent. The
 * /usr/vm/sbin/metadata script creates a new MetadataAgent object 'agent' and
 * then calls: 'agent.start()' to kick things off.
 *
 * This agent then:
 *
 *   - attempts to create a metadata socket for all existing VMs on the CN
 *   - starts an interval timer so that we check every 5 minutes for VMs that
 *     have been deleted
 *   - starts an interval timer so that we check every minute for VMs that have
 *     started running without us getting a ZWatch event
 *   - starts a ZWatch watcher that calls a callback whenever a VM is started
 *     and does not already have an active connection
 *
 * Either at agent startup or whenever we see a zone boot that does not have a
 * metadata socket, we attempt to create the appropriate socket for the type of
 * VM.
 *
 *
 * # CREATING SOCKETS
 *
 * If the VM is a KVM VM, the qemu process running in the KVM zone will be
 * running with a "ttyb" virtual serial port for the KVM guest. From the host
 * we can connect to connect to /root/tmp/vm.ttyb in the zoneroot which Qemu is
 * listening on for connections. We connect to this as a client but run a
 * metadata server on the resulting connection. Inside the KVM guest the
 * mdata-client tools connect to the serial device and are then talking to our
 * metadata handler.
 *
 * For all non-KVM VMs we create a unix domain socket in
 * /var/zonecontrol/<zonename> named metadata.sock. We mount the zonecontrol
 * directory into the zone (read-only) via the brand.
 *
 * In non-LX zones, the zonecontrol is mounted such that the socket is at:
 *
 *   <zoneroot>/.zonecontrol/metadata.sock
 *
 * and for LX zones:
 *
 *   <zoneroot>/native/.zonecontrol/metadata.sock
 *
 * With a socket created and the server listening, the client in the zone can
 * make queries using the metadata protocol described at:
 *
 *    https://eng.joyent.com/mdata/protocol.html
 *
 *
 * # CLEANUP AND ERRORS
 *
 * If a recoverable error occurs during operation or during server creation and
 * the zone still exists, the agent should remove the connection from the
 * zoneConnections object such that on the next periodic check where we see the
 * VM running, the socket will be (re)created.
 *
 * The rules for zoneConnections are:
 *
 *   * if there's any truthy value for a zone's zoneConnections[uuid], we'll not
 *     try to create a new socket.
 *
 *   * if there's no zoneConnections[uuid] when we're doing our periodic check,
 *     we should try to create a socket.
 *
 *   * whenever we fail to create a socket or there's an error on a socket,
 *     we should delete the zoneConnections[uuid] entry so a retry will create
 *     one.
 *
 *
 * When a zone is deleted, (no longer shows up in the list we're loading every 5
 * minutes, or we see a message from zoneevent) the global state objects for the
 * VM are cleared.
 *
 *
 * # DEBUGGING
 *
 * For debugging, there are several useful properties attached to the
 * MetadataAgent object. These can be pulled out of metadata agent cores to
 * provide visibility into the state. You can see these properties with:
 *
 * ::findjsobjects -p zonesDebug | ::jsprint -d1
 *
 * using mdb_v8.
 *
 *
 * # SPECIAL "GET" BEHAVIORS
 *
 * For some properties:
 *
 *   sdc:nics
 *   sdc:resolvers
 *   sdc:tmpfs
 *   sdc:routes
 *
 * we do an updateZone() to update our cached zone object for every lookup. For
 * sdc:operator-script, we always load the config/metadata.json file for the
 * zone. For all other sdc:* prefixed GET requests, we update the set of tags
 * directly from config/tags.json to ensure these are up-to-date.
 *
 * For all other requests (without the sdc: prefix) we will load the latest
 * config/metadata.json for the zone before processing. Then:
 *
 * Requests without an SDC prefix can still be prefixed with a special
 * "internal_namespace" which is set via the internal_metadata_namespaces
 * property on the VM. When this is set any request that includes a namespace
 * prefix will be served from internal_metadata instead of customer_metadata.
 * This is used for docker for example to serve special docker:* variables.
 *
 * Requests that have no namespace but end with the string "_pw" are also served
 * from internal_metadata for historical reasons. (See OS-2213 and related
 * tickets)
 *
 * All other requests are served directly from customer_metadata. So a request
 * for "GET user-script" means that we want to return the value from the vmobj's
 * customer_metadata['user-script'].
 *
 */

var assert = require('/usr/node/node_modules/assert-plus');
var async = require('/usr/node/node_modules/async');
var bunyan = require('/usr/vm/node_modules/bunyan');
var common = require('./common');
var crc32 = require('./crc32');
var fs = require('fs');
var net = require('net');
var path = require('path');
var VM = require('/usr/vm/node_modules/VM');
var VminfodWatcher
    = require('/usr/vm/node_modules/vminfod/client').VminfodWatcher;

function noop() {}

function closeZoneConnection(zoneConn) {
    assert.object(zoneConn, 'zoneConn');

    // Ensure we don't have *both* .serverSocket and .conn but that we do have
    // at least one of the two.
    assert.ok(!(zoneConn.serverSocket && zoneConn.conn),
        'should not have both .conn and .serverSocket');
    assert.ok((zoneConn.serverSocket || zoneConn.conn),
        'should have either .serverSocket or .conn');

    // .serverSocket is a net.Server for non-KVM
    if (zoneConn.serverSocket) {
        zoneConn.serverSocket.close();
    }
    // .conn is a net.Socket client connection to a KVM/qemu device
    if (zoneConn.conn) {
        zoneConn.conn.destroy();
    }
}

/*
 * Call as:
 *
 *  t = newTimer();
 *  console.log('elapsed ms: ' + elapsedTimer(t));
 *
 */
function newTimer() {
    return process.hrtime();
}

function elapsedTimer(timer) {
    var end;

    assert.arrayOfNumber(timer);

    end = process.hrtime(timer);
    return (end[0] * 1000 + (end[1] / 1000000));
}


var MetadataAgent = module.exports = function (options) {
    this.log = options.log;
    this.zlog = {};
    this.zonesDebug = {};
    this.zoneConnections = {};
};

/*
 * This function exists to add debug information to the zonesDebug object. That
 * information stays in memory for all known VMs so that it can be pulled from
 * core files. For example:
 *
 * > ::findjsobjects -p zonesDebug | ::jsprint -d4 zonesDebug
 * {
 *   "4149818f-44d1-4798-875c-ff37aec11042": {
 *       "last_zone_load": 1455735290175 (2016 Feb 17 18:54:50),
 *       "last_10_logs": [
 *           {
 *               "name": "metadata",
 *               "hostname": "headnode",
 *               "pid": 83175,
 *               "brand": "joyent-minimal",
 *               "zonename": "4149818f-44d1-4798-875c-ff37aec11042",
 *               "level": 30,
 *               "msg": "starting socket server",
 *               "time": 1455735290175 (2016 Feb 17 18:54:50),
 *               "v": 0,
 *           },
 *           ...
 *       ],
 *       "last_sock_create_attempt": 1455735290176 (2016 Feb 17 18:54:50),
 *       "last_sock_create_success": 1455735290804 (2016 Feb 17 18:54:50),
 *       "last_sock_listen_success": 1455735290806 (2016 Feb 17 18:54:50),
 *       ...
 *   },
 *   ...
 * }
 *
 */
MetadataAgent.prototype.addDebug = function addDebug(zonename, field, value) {
    assert.string(zonename, 'zonename');
    assert.string(field, 'field');

    var self = this;

    if (!self.zonesDebug.hasOwnProperty(zonename)) {
        self.zonesDebug[zonename] = {};
    }

    if (value === undefined) {
        self.zonesDebug[zonename][field] = new Date();
    } else {
        self.zonesDebug[zonename][field] = value;
    }
};

MetadataAgent.prototype.createZoneLog = function (type, zonename) {
    assert.string(type, 'type');
    assert.string(zonename, 'zonename');

    var self = this;
    var newRingbuffer = new bunyan.RingBuffer({limit: 10});

    self.zlog[zonename] = self.log.child({
        brand: type,
        streams: [ {level: 'trace', type: 'raw', stream: newRingbuffer} ],
        zonename: zonename});
    self.addDebug(zonename, 'last_10_logs', newRingbuffer.records);

    return (self.zlog[zonename]);
};

MetadataAgent.prototype.createServersOnExistingZones = function (vms) {
    var self = this;
    var created = 0;
    var keys = Object.keys(vms);

    async.forEach(keys, function (zonename, cb) {
        var vm = vms[zonename];
        if (!self.zlog[zonename]) {
            // create a logger specific to this VM
            self.createZoneLog(vm.brand, zonename);
        }

        if (self.zoneConnections[zonename]) {
            cb();
            return;
        }

        if (vm.brand === 'kvm') {
            // For KVM, the zone must be running otherwise Qemu will not
            // have created a socket.
            if (vm.zone_state !== 'running') {
                self.log.debug('skipping non-running vm %s, zone_state %s',
                    zonename, vm.zone_state);
                cb();
                return;
            }

            self.startKVMSocketServer(zonename, function (err) {
                if (!err) {
                    created++;
                }
                cb();
            });
        } else {
            self.startZoneSocketServer(zonename, function (err) {
                if (!err) {
                    created++;
                }
                cb();
            });
        }
    }, function (err) {
        self.log.info('created zone metadata sockets on %d / %d zones',
            created, keys.length);
    });
};

MetadataAgent.prototype.purgeZoneCache = function purgeZoneCache(zonename) {
    var self = this;

    assert.string(zonename, 'zonename');

    self.log.info(zonename + ' no longer exists, purging from cache(s) and '
        + 'stopping timeout');

    if (self.zonesDebug.hasOwnProperty(zonename)) {
        delete self.zonesDebug[zonename];
    }

    if (self.zlog.hasOwnProperty(zonename)) {
        delete self.zlog[zonename];
    }

    if (self.zoneConnections.hasOwnProperty(zonename)) {
        if (self.zoneConnections[zonename]) {
            // it's not undefined, so attempt to close it
            closeZoneConnection(self.zoneConnections[zonename]);
        }

        delete self.zoneConnections[zonename];
    }
};

MetadataAgent.prototype.handleZoneCreated =
function handleZoneCreated(vm) {
    var self = this;

    assert.object(vm, 'vm');
    assert.string(vm.zonename, 'vm.zonename');

    if (!self.zlog[vm.zonename]) {
        // create a logger specific to this VM
        self.createZoneLog(vm.brand, vm.zonename);
    }

    if (vm.brand === 'kvm') {
        self.startKVMSocketServer(vm.zonename, noop);
    } else {
        self.startZoneSocketServer(vm.zonename, noop);
    }
};

MetadataAgent.prototype.start = function start() {
    var self = this;

    self.vminfod_watcher = new VminfodWatcher({
        log: self.log,
        name: 'Metadata Agent - VminfodWatcher'
    });

<<<<<<< HEAD
    self.vminfod_watcher.on('ready', function (ready_ev) {
        var vms = self.vminfod_watcher.vms();
        self.createServersOnExistingZones(vms);
    });
=======
        // For non-KVM, we only care about create/delete since the socket
        // only needs to be created once for these zones. For KVM however,
        // the qemu process recreates the socket on every boot, so we want
        // to catch 'start' events for KVM to ensure we connect to metadata
        // as soon as possible.
        if (msg.cmd === 'start' && self.zones.hasOwnProperty(msg.zonename)
            && self.zones[msg.zonename].brand === 'kvm') {
            // KVM VM started

            self.log.debug({
                delay: (new Date()).getTime() - when.getTime(), // in ms
                when: when,
                zonename: msg.zonename
            }, 'ZWatch watcher saw KVM zone start');

            self.addDebug(msg.zonename, 'last_zone_start');

            // The "zone" wasn't technically created here, but the socket was
            // (by qemu) so as far as we're concerned this is the same thing.
            self.handleZoneCreated(msg.zonename);
            return;
        }

        // ignore everything else except create
        if (msg.cmd !== 'create') {
            return;
        }
>>>>>>> 93cf21d1

    self.vminfod_watcher.on('create', function (ev) {
        // ignore zones we've already (still) got a connection for
        if (self.zoneConnections[ev.zonename])
            return;

        self.log.debug({
            delay: (new Date()) - ev.ts,
            when: ev.ts,
            zonename: ev.zonename
        }, 'VminfodWatcher saw new zone');

        self.addDebug(ev.zonename, 'last_zone_create');
        self.handleZoneCreated(ev.vm);
    });

    self.vminfod_watcher.on('delete', function (ev) {
        // when a zone was deleted, cleanup any cached stuff for it
        self.log.debug({
            delay: (new Date()) - ev.ts,
            when: ev.ts,
            zonename: ev.zonename
        }, 'VminfodWatcher saw zone deletion');

        self.purgeZoneCache(ev.zonename);
    });
};

MetadataAgent.prototype.stop = function () {
    var self = this;

    self.vminfod_watcher.stop();
};

MetadataAgent.prototype.startKVMSocketServer = function (zonename, callback) {
    var self = this;

    assert.string(zonename, 'zonename');
    assert.func(callback, 'callback');

    var vmobj = self.vminfod_watcher.vm(zonename);
    var zlog = self.zlog[zonename] || self.log;

    assert.object(vmobj, 'vmobj');

    var sockpath = path.join(vmobj.zonepath, '/root/tmp/vm.ttyb');

    zlog.trace('starting socket server');

    async.waterfall([
        function (cb) {
            common.retryUntil(2000, 120000,
                function (c) {
                    var err;

                    if (!self.vminfod_watcher.vm(zonename)) {
                        // zone was removed, no need to retry any further
                        err = new Error('zone no longer exists');
                        err.code = 'ENOENT';
                        c(err, true /* abort the retryUntil */);
                        return;
                    }
                    fs.exists(sockpath, function (exists) {
                        if (!exists) {
                            // in this case we'll try again
                            zlog.warn(sockpath + ' does not exist');
                        }
                        c(null, exists);
                    });
                }, function (error) {
                    if (error) {
                        zlog.error({err: error, code: error.code},
                            'Error waiting for metadata socket');
                    }
                    cb(error);
                }
            );
        }
    ], function (error) {
        var zopts = { zone: zonename, sockpath: sockpath };

        if (error) {
            callback(error);
            return;
        }

        self.createKVMServer(zopts, function () {
            if (callback) {
                callback();
            }
        });
    });
};

MetadataAgent.prototype.createKVMServer = function (zopts, callback) {
    var self = this;
    var buffer;
    var fd;
    var handler;
    var kvmstream;
    var zlog;

    assert.object(zopts, 'zopts');
    assert.string(zopts.sockpath, 'zopts.sockpath');
    assert.string(zopts.zone, 'zopts.zone');
    assert.func(callback, 'callback');

    zlog = self.zlog[zopts.zone] || self.log;

    // Ignore zones that have been removed
    if (!self.vminfod_watcher.vm(zopts.zone)) {
        zlog.trace({zonename: zopts.zone},
            'not creating kvm socket for zone that does not exist');
        callback();
        return;
    }

    // Ignore zones we've already got a connection for and then immediately
    // create an entry if we don't. To act as a mutex.
    if (self.zoneConnections[zopts.zone]) {
        zlog.trace({zonename: zopts.zone}, 'already have zoneConnections[] for '
            + 'zone -- not replacing.');
        callback();
        return;
    }
    self.zoneConnections[zopts.zone] = {};

    kvmstream = new net.Socket();

    // refuse to overwrite an existing connection
    assert.ok(!self.zoneConnections[zopts.zone].hasOwnProperty('conn'),
        'should not have existing conn when creating new');
    assert.ok(!self.zoneConnections[zopts.zone].hasOwnProperty('serverSocket'),
        'should not have existing serverSocket when creating new');

    // replace the placeholder entry with a real one.
    self.zoneConnections[zopts.zone] = {
        conn: kvmstream,
        sockpath: zopts.sockpath
    };

    buffer = '';
    handler = self.makeMetadataHandler(zopts.zone, kvmstream);

    kvmstream.on('data', function (data) {
        var chunk, chunks;
        buffer += data.toString();
        chunks = buffer.split('\n');
        while (chunks.length > 1) {
            chunk = chunks.shift();
            handler(chunk);
        }
        buffer = chunks.pop();
    });

    kvmstream.on('error', function (e) {
        zlog.error({err: e}, 'KVM Socket error: ' + e.message);
    });

    kvmstream.on('close', function () {
        // When the stream closes, we'll delete from zoneConnections so that on
        // next boot (or periodic scan if for some reason we got closed while
        // the zone was actually running) we re-create.
        zlog.info('stream closed on fd %d', fd);
        delete self.zoneConnections[zopts.zone];
    });

    kvmstream.connect(zopts.sockpath);

    fd = kvmstream._handle.fd;
    zlog.info({zonename: zopts.zone}, 'listening on fd %d', fd);
    self.zoneConnections[zopts.zone].fd = fd;

    callback();
};

MetadataAgent.prototype.startZoneSocketServer =
function startZoneSocketServer(zonename, callback) {
    var self = this;

    var vmobj = self.vminfod_watcher.vm(zonename);

    assert.object(vmobj, 'vmobj');
    assert.string(vmobj.brand, 'vmobj.brand');
    assert.string(vmobj.zonepath, 'vmobj.zonename');
    assert.func(callback, 'callback');

    var zlog = self.zlog[zonename] || self.log;
    var zopts;

    zopts = {
        path: path.join('/var/zonecontrol', zonename, 'metadata.sock'),
        zone: zonename
    };

    zlog.trace('starting socket server');

    self.createZoneSocket(zopts, callback);
};

MetadataAgent.prototype.createZoneSocket =
function createZoneSocket(zopts, callback) {
    var self = this;
    var server;

    assert.object(zopts, 'zopts');
    assert.string(zopts.path, 'zopts.path');
    assert.string(zopts.zone, 'zopts.zone');
    assert.func(callback, 'callback');

    var zlog = self.zlog[zopts.zone] || self.log;
    var zonecontrol = path.dirname(zopts.path);

    if (!self.vminfod_watcher.vm(zopts.zone)) {
        zlog.info({zonename: zopts.zone},
            'zone no longer exists, not creating socket');
        callback();
        return;
    }

    // Ignore zones we've already got a connection for and then immediately
    // create an entry if we don't. To act as a mutex.
    if (self.zoneConnections[zopts.zone]) {
        zlog.trace({zonename: zopts.zone}, 'already have zoneConnections[] for '
            + 'zone -- not replacing.');
        callback();
        return;
    }
    self.zoneConnections[zopts.zone] = {};

    self.addDebug(zopts.zone, 'last_sock_create_attempt');

    fs.mkdir(zonecontrol, parseInt('700', 8), function _mkdirCb(e) {
        if (e && e.code !== 'EEXIST') {
            self.addDebug(zopts.zone, 'last_sock_create_failure', e);
            zlog.warn({zonename: zopts.zone, err: e},
                'failed to create sockpath directory');
            // We were unable to create the directory but we have not yet
            // created a real self.zoneConnections entry so we can just delete
            // the placeholder and call callback. If the VM still exists and
            // is running, we'll try again when we next poll w/
            // _checkNewZones().
            delete self.zoneConnections[zopts.zone];
            callback(e);
            return;
        }

        server = net.createServer(function (socket) {
            var buffer = '';
            var handler = self.makeMetadataHandler(zopts.zone, socket);

            socket.on('data', function (data) {
                var chunk;
                var chunks;

                buffer += data.toString();
                chunks = buffer.split('\n');
                while (chunks.length > 1) {
                    chunk = chunks.shift();
                    handler(chunk);
                }
                buffer = chunks.pop();
            });

            socket.on('error', function (err) {
                /*
                 * This is an error on the individual mdata-{get,put,delete}
                 * session. There's not really much of anything we can do
                 * about this other than log it. The server will still be
                 * running and should still accept new sessions.
                 */
                zlog.error({err: err}, 'Socket error');
            });
        });

        // refuse to overwrite an existing connection
        assert.ok(!self.zoneConnections[zopts.zone].hasOwnProperty('conn'),
            'should not have existing conn when creating new');
        assert.ok(!self.zoneConnections[zopts.zone]
            .hasOwnProperty('serverSocket'),
            'should not have existing serverSocket when creating new');

        self.zoneConnections[zopts.zone] = {
            serverSocket: server,
            sockpath: zopts.path
        };

        server.on('error', function (err) {
            zlog.error({err: err}, 'Zone socket error: %s', err.message);
            // We really don't know what this is, so dump a core so we can
            // investigate.
            throw err;
        });

        server.on('close', function () {
            // If the stream closes, we'll delete from zoneConnections so
            // that on next boot (or periodic scan if for some reason we got
            // closed while the zone was actually running) we re-create.
            zlog.info('stream closed for %s', zopts.zone);
            delete self.zoneConnections[zopts.zone];
        });

        fs.unlink(zopts.path, function _fsUnlinkCb(unlinkErr) {
            if (unlinkErr && unlinkErr.code !== 'ENOENT') {
                self.addDebug(zopts.zone, 'last_sock_create_failure',
                    unlinkErr);

                zlog.warn({
                    zonename: zopts.zone,
                    err: unlinkErr
                }, 'failed to unlink old socket');

                // We were unable to create a socket, but as with a directory
                // creation error we've not created a real self.zoneConnections
                // entry yet so we'll delete the placeholder and let the
                // _checkNewZones() catch it on the next go-round.
                delete self.zoneConnections[zopts.zone];
                callback(unlinkErr);
                return;
            }

            server.listen(zopts.path, function _serverListenCb() {
                var fd = server._handle.fd;
                zlog.info('listening on %d', fd);
                self.zoneConnections[zopts.zone].fd = fd;
                self.addDebug(zopts.zone, 'last_sock_listen_success');

                callback();
            });
        });
    });
};

function base64_decode(input) {
    try {
        return (new Buffer(input, 'base64')).toString();
    } catch (err) {
        return null;
    }
}

function internalNamespace(vmobj, want)
{
    var internal_namespace = null;
    var prefix;

    /*
     * If we have a ':' we need to check against namespaces. If it is in the
     * list, we're dealing with read-only internal_metadata instead of
     * customer_metadata.
     */
    if ((want.indexOf(':') !== -1)
        && vmobj.hasOwnProperty('internal_metadata_namespaces')) {

        prefix = (want.split(':'))[0];
        vmobj.internal_metadata_namespaces.forEach(function (ns) {
            if (ns === prefix) {
                internal_namespace = prefix;
            }
        });
    }

    return (internal_namespace);
}

MetadataAgent.prototype.makeMetadataHandler = function (zone, socket) {
    assert.string(zone, 'zone');
    assert.object(socket, 'socket');

    var self = this;
    var zlog = self.zlog[zone] || self.log;
    var write = function (str) {
        if (socket.writable) {
            socket.write(str);
        } else {
            zlog.error('Socket for ' + zone + ' closed before we could write '
                + 'anything.');
        }
    };

    return function _metadataHandler(data) {
        var cmd;
        var ns;
        var parts;
        var query;
        var reqid;
        var req_is_v2 = false;
        var start_request_timer = newTimer();
        var val;
        var vmobj;
        var want;

        vmobj = self.vminfod_watcher.vm(zone);

        // ensure sanity: we should only get metadata request for existing zones
        assert.object(vmobj, 'vmobj');

        parts = data.toString().trimRight().replace(/\n$/, '')
            .match(/^([^\s]+)\s?(.*)/);

        if (!parts) {
            write('invalid command\n');
            return;
        }

        cmd = parts[1];
        want = parts[2];
        query = {
            cmd: cmd,
            arg: want,
            req_v: 1
        };

        if ((cmd === 'NEGOTIATE' || cmd === 'GET') && !want) {
            write('invalid command\n');
            return;
        }

        // Unbox V2 protocol frames:
        if (cmd === 'V2') {
            if (!parse_v2_request(want))
                return;
        }

        if (cmd === 'GET') {
            want = (want || '').trim();
            if (!want) {
                returnit(new Error('Invalid GET Request'));
                return;
            }

            zlog.trace('Serving GET ' + want);

            if (want.slice(0, 4) === 'sdc:') {
                want = want.slice(4);

                // NOTE: sdc:nics, sdc:resolvers and sdc:routes are not a
                // committed interface, do not rely on it. At this point it
                // should only be used by mdata-fetch, if you add a consumer
                // that depends on it, please add a note about that here
                // otherwise expect it will be removed on you sometime.
                if (want === 'nics' && vmobj.hasOwnProperty('nics')) {

                    val = JSON.stringify(vmobj.nics);
                    returnit(null, val);

                } else if (want === 'resolvers'
                    && vmobj.hasOwnProperty('resolvers')) {

                    val = JSON.stringify(vmobj.resolvers);
                    returnit(null, val);

                } else if (want === 'tmpfs'
                    && vmobj.hasOwnProperty('tmpfs')) {

                    val = JSON.stringify(vmobj.tmpfs);
                    returnit(null, val);

                } else if (want === 'routes'
                    && vmobj.hasOwnProperty('routes')) {

                    var vmRoutes = [];

                    // The notes above about resolvers also to routes. It's
                    // here solely for the use of mdata-fetch, and we need
                    // to do the updateZone here so that we have latest
                    // data.
                    for (var r in vmobj.routes) {
                        var route = { linklocal: false, dst: r };
                        var nicIdx = vmobj.routes[r].match(/nics\[(\d+)\]/);
                        if (!nicIdx) {
                            // Non link-local route: we have all the
                            // information we need already
                            route.gateway = vmobj.routes[r];
                            vmRoutes.push(route);
                            continue;
                        }
                        nicIdx = Number(nicIdx[1]);

                        // Link-local route: we need the IP of the local nic
                        if (!vmobj.hasOwnProperty('nics')
                            || !vmobj.nics[nicIdx]
                            || !vmobj.nics[nicIdx].hasOwnProperty('ip')
                            || vmobj.nics[nicIdx].ip === 'dhcp') {

                            continue;
                        }

                        route.gateway = vmobj.nics[nicIdx].ip;
                        route.linklocal = true;
                        vmRoutes.push(route);
                    }

                    returnit(null, JSON.stringify(vmRoutes));
                } else if (want === 'operator-script') {
                    returnit(null,
                        vmobj.internal_metadata['operator-script']);
                } else {
                    val = VM.flatten(vmobj, want);
                    returnit(null, val);
                }
            } else {
                var which_mdata = 'customer_metadata';

                if (want.match(/_pw$/)) {
                    which_mdata = 'internal_metadata';
                }

                if (internalNamespace(vmobj, want) !== null) {
                    which_mdata = 'internal_metadata';
                }

                if (vmobj.hasOwnProperty(which_mdata)) {
                    returnit(null, vmobj[which_mdata][want]);
                    return;
                } else {
                    returnit(new Error('Zone did not contain '
                        + which_mdata));
                    return;
                }
            }
        } else if (!req_is_v2 && cmd === 'NEGOTIATE') {
            if (want === 'V2') {
                write('V2_OK\n');
            } else {
                write('FAILURE\n');
            }
            return;
        } else if (req_is_v2 && cmd === 'DELETE') {
            want = (want || '').trim();
            if (!want) {
                returnit(new Error('Invalid DELETE Request'));
                return;
            }

            zlog.trace('Serving DELETE ' + want);

            if (want.slice(0, 4) === 'sdc:') {
                returnit(new Error('Cannot update the "sdc" Namespace.'));
                return;
            }

            ns = internalNamespace(vmobj, want);
            if (ns !== null) {
                returnit(new Error('Cannot update the "' + ns
                    + '" Namespace.'));
                return;
            }

            setMetadata(want, null, function (err) {
                if (err) {
                    returnit(err);
                } else {
                    returnit(null, 'OK');
                }
            });
        } else if (req_is_v2 && cmd === 'PUT') {
            var key;
            var value;
            var terms;

            terms = (want || '').trim().split(' ');

            if (terms.length !== 2) {
                returnit(new Error('Invalid PUT Request'));
                return;
            }

            // PUT requests have two space-separated BASE64-encoded
            // arguments: the Key and then the Value.
            key = (base64_decode(terms[0]) || '').trim();
            value = base64_decode(terms[1]);
            query.arg = key;

            if (!key || value === null) {
                returnit(new Error('Invalid PUT Request'));
                return;
            }

            if (key.slice(0, 4) === 'sdc:') {
                returnit(new Error('Cannot update the "sdc" Namespace.'));
                return;
            }

            ns = internalNamespace(vmobj, key);
            if (ns !== null) {
                returnit(new Error('Cannot update the "' + ns
                    + '" Namespace.'));
                return;
            }

            zlog.trace('Serving PUT ' + key);
            setMetadata(key, value, function (err) {
                if (err) {
                    zlog.error(err, 'could not set metadata (key "' + key
                        + '")');
                    returnit(err);
                } else {
                    returnit(null, 'OK');
                }
            });

            return;
        } else if (cmd === 'KEYS') {
            var ckeys = [];
            var ikeys = [];

            /*
             * Keys that match *_pw$ and internal_metadata_namespace
             * prefixed keys come from internal_metadata, everything else
             * comes from customer_metadata.
             */
            ckeys = Object.keys(vmobj.customer_metadata)
                .filter(function (k) {

                return (!k.match(/_pw$/)
                    && internalNamespace(vmobj, k) === null);
            });
            ikeys = Object.keys(vmobj.internal_metadata)
                .filter(function (k) {

                return (k.match(/_pw$/)
                    || internalNamespace(vmobj, k) !== null);
            });

            returnit(null, ckeys.concat(ikeys).join('\n'));
        } else {
            zlog.error('Unknown command ' + cmd);
            returnit(new Error('Unknown command ' + cmd));
            return;
        }

        function _callCbAndLogTimer(opts, err, _cb) {
            assert.object(opts, 'opts');
            assert.arrayOfNumber(opts.timer, 'opts.timer');
            assert.string(opts.loadFile, 'opts.loadFile');
            assert.optionalObject(err, 'err');
            assert.func(_cb, '_cb');

            var elapsed = elapsedTimer(opts.timer);
            var loglvl = 'trace';

            if (elapsed >= 10) {
                // If reading the file took more than 10ms we log at
                // warn instead of trace. Something's not right.
                loglvl = 'warn';
            }
            zlog[loglvl]({
                elapsed: elapsed,
                result: (err ? 'FAILED' : 'SUCCESS'),
                zonename: vmobj.zonename
            }, 'load ' + opts.loadFile);
            _cb(err);
        }

        function setMetadata(_key, _value, cb) {
            var payload = {};
            var which = 'customer_metadata';

            // Some keys come from "internal_metadata":
            if (_key.match(/_pw$/) || _key === 'operator-script') {
                which = 'internal_metadata';
            }

            // Construct payload for VM.update()
            if (_value) {
                payload['set_' + which] = {};
                payload['set_' + which][_key] = _value;
            } else {
                payload['remove_' + which] = [ _key ];
            }

            zlog.trace({ payload: payload }, 'calling VM.update()');
            VM.update(vmobj.uuid, payload, zlog, cb);
        }

        function parse_v2_request(inframe) {
            var m;
            var m2;
            var newcrc32;
            var framecrc32;
            var clen;

            zlog.trace({ request: inframe }, 'incoming V2 request');

            m = inframe.match(
                /\s*([0-9]+)\s+([0-9a-f]+)\s+([0-9a-f]+)\s+(.*)/);
            if (!m) {
                zlog.error('V2 frame did not parse: ', inframe);
                return (false);
            }

            clen = Number(m[1]);
            if (!(clen > 0) || clen !== (m[3] + ' ' + m[4]).length) {
                zlog.error('V2 invalid clen: ' + m[1]);
                return (false);
            }

            newcrc32 = crc32.crc32_calc(m[3] + ' ' + m[4]);
            framecrc32 = m[2];
            if (framecrc32 !== newcrc32) {
                zlog.error('V2 crc mismatch (ours ' + newcrc32
                    + ' theirs ' + framecrc32 + '): ' + want);
                return (false);
            }

            reqid = m[3];

            m2 = m[4].match(/\s*(\S+)\s*(.*)/);
            if (!m2) {
                zlog.error('V2 invalid body: ' + m[4]);
                return (false);
            }

            cmd = m2[1];
            want = base64_decode(m2[2]);
            query.cmd = cmd;
            query.arg = want;
            query.req_v = 2;

            req_is_v2 = true;

            return (true);
        }


        function format_v2_response(code, body) {
            var resp;
            var fullresp;

            resp = reqid + ' ' + code;
            if (body)
                resp += ' ' + (new Buffer(body).toString('base64'));

            fullresp = 'V2 ' + resp.length + ' ' + crc32.crc32_calc(
                resp) + ' ' + resp + '\n';

            zlog.trace({ response: fullresp }, 'formatted V2 response');

            return (fullresp);
        }

        function logReturn(res, error) {
            query.elapsed = elapsedTimer(start_request_timer);

            zlog.info({
                err: error,
                response: res,
                query: query
            }, 'handled %s %s', query.cmd, query.arg);
        }

        function returnit(error, retval) {
            var towrite;

            if (error) {
                zlog.error(error.message);
                if (req_is_v2) {
                    write(format_v2_response('FAILURE', error.message));
                } else {
                    write('FAILURE\n');
                }
                logReturn('FAILURE', error);
                return;
            }

            // String value
            if (common.isString(retval)) {
                if (req_is_v2) {
                    write(format_v2_response('SUCCESS', retval));
                } else {
                    towrite = retval.replace(/^\./mg, '..');
                    write('SUCCESS\n' + towrite + '\n.\n');
                }
                logReturn('SUCCESS');
                return;
            } else if (!isNaN(retval)) {
                if (req_is_v2) {
                    write(format_v2_response('SUCCESS', retval.toString()));
                } else {
                    towrite = retval.toString().replace(/^\./mg, '..');
                    write('SUCCESS\n' + towrite + '\n.\n');
                }
                logReturn('SUCCESS');
                return;
            } else if (retval) {
                // Non-string value
                if (req_is_v2) {
                    write(format_v2_response('FAILURE'));
                } else {
                    write('FAILURE\n');
                }
                logReturn('FAILURE');
                return;
            } else {
                // Nothing to return
                if (req_is_v2) {
                    write(format_v2_response('NOTFOUND'));
                } else {
                    write('NOTFOUND\n');
                }
                logReturn('NOTFOUND');
                return;
            }
        }
    };
};<|MERGE_RESOLUTION|>--- conflicted
+++ resolved
@@ -368,40 +368,10 @@
         name: 'Metadata Agent - VminfodWatcher'
     });
 
-<<<<<<< HEAD
     self.vminfod_watcher.on('ready', function (ready_ev) {
         var vms = self.vminfod_watcher.vms();
         self.createServersOnExistingZones(vms);
     });
-=======
-        // For non-KVM, we only care about create/delete since the socket
-        // only needs to be created once for these zones. For KVM however,
-        // the qemu process recreates the socket on every boot, so we want
-        // to catch 'start' events for KVM to ensure we connect to metadata
-        // as soon as possible.
-        if (msg.cmd === 'start' && self.zones.hasOwnProperty(msg.zonename)
-            && self.zones[msg.zonename].brand === 'kvm') {
-            // KVM VM started
-
-            self.log.debug({
-                delay: (new Date()).getTime() - when.getTime(), // in ms
-                when: when,
-                zonename: msg.zonename
-            }, 'ZWatch watcher saw KVM zone start');
-
-            self.addDebug(msg.zonename, 'last_zone_start');
-
-            // The "zone" wasn't technically created here, but the socket was
-            // (by qemu) so as far as we're concerned this is the same thing.
-            self.handleZoneCreated(msg.zonename);
-            return;
-        }
-
-        // ignore everything else except create
-        if (msg.cmd !== 'create') {
-            return;
-        }
->>>>>>> 93cf21d1
 
     self.vminfod_watcher.on('create', function (ev) {
         // ignore zones we've already (still) got a connection for
@@ -427,6 +397,37 @@
         }, 'VminfodWatcher saw zone deletion');
 
         self.purgeZoneCache(ev.zonename);
+    });
+
+    self.vminfod_watcher.on('modify', function (ev) {
+        // For non-KVM, we only care about create/delete since the socket
+        // only needs to be created once for these zones. For KVM however,
+        // the qemu process recreates the socket on every boot, so we want
+        // to catch 'start' events for KVM to ensure we connect to metadata
+        // as soon as possible.
+
+        if (!self.zones.hasOwnProperty(ev.zonename)
+            || self.zones[ev.zonename].brand !== 'kvm')
+            return;
+
+        var running = ev.changes.some(function (change) {
+            return (change.path[0] === 'state' && change.to === 'running');
+        });
+
+        if (!running)
+            return;
+
+        self.log.debug({
+            delay: (new Date()) - ev.ts,
+            when: ev.ts,
+            zonename: ev.zonename
+        }, 'VminfodWatcher saw KVM zone boot');
+
+        self.addDebug(ev.zonename, 'last_zone_start');
+
+        // The "zone" wasn't technically created here, but the socket was
+        // (by qemu) so as far as we're concerned this is the same thing.
+        self.handleZoneCreated(ev.zonename);
     });
 };
 
