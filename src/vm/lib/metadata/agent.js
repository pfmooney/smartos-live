--- conflicted
+++ resolved
@@ -894,29 +894,11 @@
                         vmRoutes.push(route);
                     }
 
-<<<<<<< HEAD
                     returnit(null, JSON.stringify(vmRoutes));
                 } else if (want === 'operator-script') {
-                    returnit(null,
-                        vmobj.internal_metadata['operator-script']);
-=======
-                        returnit(null,
-                            vmobj.internal_metadata['operator-script']);
-                        return;
-                    });
+                    returnit(null, vmobj.internal_metadata['operator-script']);
                 } else if (want === 'volumes') {
-                    addMetadata(function returnVolumes(err) {
-                        if (err) {
-                            returnit(new Error('Unable to load metadata: '
-                                + err.message));
-                            return;
-                        }
-
-                        returnit(null,
-                            vmobj.internal_metadata['sdc:volumes']);
-                        return;
-                    });
->>>>>>> 85545cdf
+                    returnit(null, vmobj.internal_metadata['sdc:volumes']);
                 } else {
                     val = VM.flatten(vmobj, want);
                     returnit(null, val);
