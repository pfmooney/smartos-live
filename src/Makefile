--- conflicted
+++ resolved
@@ -85,10 +85,7 @@
 	vm/node_modules/diff.js \
 	vm/node_modules/dladm.js \
 	vm/node_modules/expander.js \
-<<<<<<< HEAD
 	vm/node_modules/fswatcher.js \
-=======
->>>>>>> 85545cdf
 	vm/node_modules/hrtime.js \
 	vm/node_modules/ip.js \
 	vm/node_modules/nic.js \
@@ -102,10 +99,7 @@
 	vm/node_modules/vminfod/*.js \
 	vm/node_modules/sysevent-stream.js \
 	vm/node_modules/zonecfg.js \
-<<<<<<< HEAD
 	vm/node_modules/zoneevent.js \
-=======
->>>>>>> 85545cdf
 	img/lib/*.js \
 	img/sbin/imgadm \
 	vm/common/nictag.js \
@@ -114,11 +108,8 @@
 	vm/tests/test-create-filesystems.js \
 	vm/tests/test-create.js \
 	vm/tests/test-defaults.js \
-<<<<<<< HEAD
 	vm/tests/test-docker.js \
 	vm/tests/test-fswatcher.js \
-=======
->>>>>>> 85545cdf
 	vm/tests/test-hrtime.js \
 	vm/tests/test-indestructible.js \
 	vm/tests/test-internal_metadata_namespaces.js \
