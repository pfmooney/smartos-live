--- conflicted
+++ resolved
@@ -85,11 +85,8 @@
 
 # These files will get run through cstyle on 'make check'
 C_CHECK_TARGETS=\
-<<<<<<< HEAD
+	cryptpass.c \
 	fswatcher.c \
-=======
-	cryptpass.c \
->>>>>>> fbba42f6
 	qemu-exec.c \
 	vmunbundle.c \
 	zfs_recv.c \
