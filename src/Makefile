#
# This file and its contents are supplied under the terms of the
# Common Development and Distribution License ("CDDL"), version 1.0.
# You may only use this file in accordance with the terms of version
# 1.0 of the CDDL.
#
# A full copy of the text of the CDDL should have accompanied this
# source.  A copy of the CDDL is also available via the Internet at
# http://www.illumos.org/license/CDDL.
#

#
# Copyright 2017 Joyent, Inc.
#

include Makefile.defs

#
# ROOT is used only when building and running the below tools.
#
ROOT =		$(PWD)/..
JSSTYLE =	$(ROOT)/tools/jsstyle/jsstyle
JSLINT =	$(ROOT)/tools/javascriptlint/build/install/jsl
CSTYLE =	$(ROOT)/tools/cstyle

#
# Tool options
#
JSSTYLE_OPTS = -o indent=4,strict-indent=1,doxygen,unparenthesized-return=0,continuation-at-front=1,leading-right-paren-ok=1

JSSTYLE_OLDSKOOL_OPTS =

#
# Installation configuration.  Note that DESTDIR in particular is also
# assumed to contain various build tools, headers, libraries, and other
# artifacts of the platform build from which we incorporate runtime
# dependency information.  The default DESTDIR is for standalone builds
# only (i.e., without the rest of the platform) and is unlikely to work
# without extra effort; it is overridden when make is invoked in this
# subdirectory.
#
DESTDIR =		../proto

#
# DESTNAME is used for the manifest target.  We set it to something
# obvious here so that if it's not set, the manifest target doesn't do
# bad things.
#
DESTNAME =	live.manifest

SMARTDCBINDIR =	$(DESTDIR)/smartdc/bin
SMARTDCLIBDIR =	$(DESTDIR)/smartdc/lib

#
# Per-target variable definitions go here.  See Makefile.defs and the targets
# below and in Makefile.targ to see what's useful to append to or override.
# If you need to create your own target anyway, you can either modify
# variables here or incorporate your changes directly into the target; we
# prefer modifying the generic variable to the extent that the change fits
# naturally with an existing one so that we can pick up general changes in
# Makefile.defs even for custom targets.
#
bootparams :	LIBS +=		-ldevinfo
bootparams :	WARN_FLAGS +=	-Wno-unused
<<<<<<< HEAD
diskinfo :	LDFLAGS +=	-L$(DESTDIR)/usr/lib/fm
diskinfo :	CPPFLAGS +=	-I$(ROOT)/projects/illumos/usr/src/lib/fm/topo
diskinfo :	LIBS +=		-R/usr/lib/fm
diskinfo :	LIBS +=		-ldladm -ldiskmgt -lnvpair -ltopo
fswatcher :	LIBS +=		-lthread -lnvpair
=======
>>>>>>> a6518ae5
zfs_recv :	LIBS +=		-lsocket
zfs_send :	LIBS +=		-lsocket
vmbundle :	CPPFLAGS +=	-D_LARGEFILE_SOURCE -D_FILE_OFFSET_BITS=64
sdc-on-tty :	CFLAGS +=	$(OPT_FLAG)
zoneevent :	LIBS +=		-lnvpair -lsysevent
sysevent :	LIBS +=		-lnvpair -lsysevent
sysinfo_mod.so : CPPFLAGS +=	-D_REENTRANT
sysinfo_mod.so : CFLAGS +=	-fpic -Wno-unused-parameter
sysinfo_mod.so : LDFLAGS +=	-shared -Wl,-ztext

SYSINFO_MOD_DIR = $(DESTDIR)/usr/lib/sysevent/modules

# These files will get run through jsstyle and jslint on 'make check'
JS_CHECK_TARGETS=\
	filewait.js \
	vminfod.js \
	node_modules/{system,onlyif,net-boot-config}.js \
	net-boot-config \
	vm/sbin/*.js \
	vm/node_modules/dladm.js \
	vm/node_modules/expander.js \
	vm/node_modules/ip.js \
	vm/node_modules/nic.js \
	vm/node_modules/proptable.js \
	vm/node_modules/utils.js \
	vm/node_modules/VM.js \
	vm/node_modules/qmp.js \
	vm/node_modules/openonerrlogger.js \
	vm/node_modules/vmload/*.js \
	vm/node_modules/vminfod/*.js \
	vm/node_modules/sysevent-stream.js \
	img/lib/*.js \
	img/sbin/imgadm \
	vm/common/nictag.js \
	vm/tests/test-alias.js \
	vm/tests/test-cleanup-on-failure.js \
	vm/tests/test-create-filesystems.js \
	vm/tests/test-create.js \
	vm/tests/test-defaults.js \
	vm/tests/test-docker.js \
	vm/tests/test-fswatcher.js \
	vm/tests/test-indestructible.js \
	vm/tests/test-internal_metadata_namespaces.js \
	vm/tests/test-lastexited.js \
	vm/tests/test-openonerrlogger.js \
	vm/tests/test-reboot.js \
	vm/tests/test-reprovision.js \
	vm/tests/test-snapshots.js \
	vm/tests/test-spoof-opts.js \
	vm/tests/test-tmpfs.js \
	vm/tests/test-update.js \
	vm/tests/test-vrrp-nics.js \
	vm/tests/test-zonewatcher.js \
	vm/tests/test-zpoolwatcher.js \
	vm/lib/metadata/*.js

JS_CHECK_OLDSKOOL_TARGETS = \
	disklayout.js \
	mkzpool.js \
	ntp_config.js \
	node_modules/disklayout.js

# These files will get run through cstyle on 'make check'
C_CHECK_TARGETS=\
	cryptpass.c \
	fswatcher.c \
	qemu-exec.c \
	vmunbundle.c \
	zfs_recv.c \
	zfs_send.c \
	zoneevent.c \
	sysinfo_mod.c \
	sysevent.c \
	dockerinit/src/dockerexec.c \
	dockerinit/src/dockerinit.c \
	dockerinit/src/docker-common.c \
	node-zsock/src/zsock.c

#
# Generic flags we apply by default to everything.
#
CFLAGS +=	$(WARN_FLAGS)
CXXFLAGS =	$(CFLAGS)

#
# Node native add-on patterns.  For add-ons with a single source file in the
# root of the add-on tree and no headers of its own, follow the EXPAT.NODE
# pattern here and below in the targets.  More complex examples (source
# subdirectory, headers, multiple C++ sources) follow; see associated comments
# if you are looking for a pattern to copy.
#
EXPAT_OBJDIR =	node-expat/build/Release
EXPAT.NODE =	$(EXPAT_OBJDIR)/node-expat.node

$(EXPAT.NODE) :	WARN_FLAGS +=	-Wno-unused
$(EXPAT.NODE) :	CPPFLAGS +=	$(NODE_CPPFLAGS)
$(EXPAT.NODE) :	CXXFLAGS +=	$(NODE_CFLAGS)
$(EXPAT.NODE) :	LDFLAGS +=	$(NODE_LDFLAGS)
$(EXPAT.NODE) :	LIBS +=		-lexpat

#
# The kstat Node add-on follows the same pattern as EXPAT.NODE.
#
KSTAT_OBJDIR =	node-kstat/build/Release
KSTAT.NODE =	$(KSTAT_OBJDIR)/kstat.node

$(KSTAT.NODE) :	WARN_FLAGS +=	-Wno-unused -Wno-write-strings -Wno-sign-compare
$(KSTAT.NODE) :	CPPFLAGS +=	$(NODE_CPPFLAGS)
$(KSTAT.NODE) :	CXXFLAGS +=	$(NODE_CFLAGS)
$(KSTAT.NODE) :	LDFLAGS +=	$(NODE_LDFLAGS)
$(KSTAT.NODE) :	LIBS +=		-lkstat

#
# The lockfd and zonename Node add-on are based on v8plus, which has its own
# system of Makefiles.
#
V8PLUS_SUBDIR_ENV = \
			CC=$(GCC) \
			CXX=$(GXX) \
			PREFIX_NODE=$(PREFIX_NODE) \
			NODE_EXEC=$(NODE_EXEC) \
			CTFCONVERT=$(CTFCONVERT) \
			CTFMERGE=$(CTFMERGE)

LOCKFD_BINDING.NODE =		node-lockfd/lib/lockfd_binding.node
LOCKFD_SRC_DIR =		node-lockfd/src
LOCKFD_V8PLUS_DIR =		node-lockfd/node_modules/v8plus

ZONENAME_BINDING.NODE =		node-zonename/lib/zonename_binding.node
ZONENAME_SRC_DIR =		node-zonename/src
ZONENAME_V8PLUS_DIR =		node-zonename/node_modules/v8plus

#
# The dtrace-provider add-on uses a combination of C, assembly and C++ files in
# multiple directories.
#
DTRACE_PROVIDER_OBJDIR =	node-dtrace-provider/build/Release
DTRACE_PROVIDER_SRCDIR =	node-dtrace-provider
DTRACE_PROVIDER.NODE =		$(DTRACE_PROVIDER_OBJDIR)/DTraceProviderBindings.node

DTRACE_PROVIDER_SRCS += \
			dtrace_argument.cc \
			dtrace_probe.cc \
			dtrace_provider.cc

DTRACE_PROVIDER_LIBUSDT_SRCS += \
			libusdt/usdt.c \
			libusdt/usdt_dof_file.c \
			libusdt/usdt_probe.c \
			libusdt/usdt_dof.c \
			libusdt/usdt_dof_sections.c

DTRACE_PROVIDER_LIBUSDT_ASM_SRCS += \
			libusdt/usdt_tracepoints_i386.s

DTRACE_PROVIDER_HDRS += \
			node-dtrace-provider/dtrace_provider.h \
			node-dtrace-provider/libusdt/usdt_internal.h \
			node-dtrace-provider/libusdt/usdt.h

DTRACE_PROVIDER_OBJS += \
			$(DTRACE_PROVIDER_SRCS:%.cc=$(DTRACE_PROVIDER_OBJDIR)/%.o) \
			$(DTRACE_PROVIDER_LIBUSDT_SRCS:%.c=$(DTRACE_PROVIDER_OBJDIR)/%.o) \
			$(DTRACE_PROVIDER_LIBUSDT_ASM_SRCS:%.s=$(DTRACE_PROVIDER_OBJDIR)/%.o)

$(DTRACE_PROVIDER.NODE) :	WARN_FLAGS +=	-Wno-unused -Wno-sign-compare
$(DTRACE_PROVIDER.NODE) :	CFLAGS +=	$(NODE_CFLAGS)
$(DTRACE_PROVIDER.NODE) :	CPPFLAGS +=	\
					$(NODE_CPPFLAGS) \
					-Inode-dtrace-provider/libusdt
$(DTRACE_PROVIDER.NODE) :	CXXFLAGS +=	$(NODE_CFLAGS)
$(DTRACE_PROVIDER.NODE) :	LDFLAGS +=	$(NODE_LDFLAGS)

CLEANFILES +=	$(DTRACE_PROVIDER.NODE) $(DTRACE_PROVIDER_OBJS)

#
# The microtime Node add-on follows the same pattern as EXPAT.NODE.
#
MICROTIME_OBJDIR =	node-microtime/build/Release
MICROTIME.NODE =	$(MICROTIME_OBJDIR)/microtime.node

$(MICROTIME.NODE) :	WARN_FLAGS +=	-Wno-unused -Wno-write-strings -Wno-sign-compare
$(MICROTIME.NODE) :	CPPFLAGS +=	$(NODE_CPPFLAGS)
$(MICROTIME.NODE) :	CXXFLAGS +=	$(NODE_CFLAGS)
$(MICROTIME.NODE) :	LDFLAGS +=	$(NODE_LDFLAGS)


#
# The sqlite3 add-on uses a combination of C + C++ files in multiple
# directories, and has multiple header directories as well.
#
SQLITE3_OBJDIR =	node-sqlite3/build/Release
SQLITE3_SRCDIR =	node-sqlite3/src
SQLITE3_LIBSRCDIR =	node-sqlite3/deps/sqlite3
SQLITE3_BINDINGS.NODE =	$(SQLITE3_OBJDIR)/node_sqlite3.node

SQLITE3_SRCS += \
	database.cc \
	node_sqlite3.cc \
	statement.cc

SQLITE3_LIBSRCS +=	sqlite3.c

SQLITE3_NODEHDRS += \
	async.h \
	macros.h \
	statement.h \
	threading.h

SQLITE3_LIBHDRS += \
	sqlite3.h \
	sqlite3ext.h

SQLITE3_OBJS =		\
			$(SQLITE3_SRCS:%.cc=$(SQLITE3_OBJDIR)/%.o) \
			$(SQLITE3_LIBSRCS:%.c=$(SQLITE3_OBJDIR)/%.o)
SQLITE3_HDRS =		\
			$(SQLITE3_NODEHDRS:%=$(SQLITE3_SRCDIR)/%) \
			$(SQLITE3_LIBHDRS:%=$(SQLITE3_LIBSRCDIR)/%)
CLEANFILES +=		$(SQLITE3_OBJS)

SQLITE3_FLAGS = \
				-fdata-sections \
				-ffunction-sections \
				-fno-omit-frame-pointer \
				-fno-strict-aliasing \
				-fno-exceptions

$(SQLITE3_BINDINGS.NODE) :	WARN_FLAGS =	-Wall -Werror
$(SQLITE3_BINDINGS.NODE) :	CPPFLAGS += \
				$(NODE_CPPFLAGS) \
				-I$(SQLITE3_LIBSRCDIR) \
				-D_SQLITE_THREADSAFE=1 \
				-D_SQLITE_ENABLE_FTS3 \
				-D_SQLITE_ENABLE_RTREE \
				-D_LARGEFILE_SOURCE \
				-D_FILE_OFFSET_BITS=64 \
				-D_REENTRANT \
				-D_NDEBUG \
				-D_POSIX_PTHREAD_SEMANTICS
$(SQLITE3_BINDINGS.NODE) :	CFLAGS += \
				$(NODE_CFLAGS) \
				$(SQLITE3_FLAGS)
$(SQLITE3_BINDINGS.NODE) :	LDFLAGS += \
				$(NODE_LDFLAGS) \
				-Wl,-soname=node_sqlite3.node
$(SQLITE3_BINDINGS.NODE) :	LIBS += -lpthread

#
# The libuuid Node add-on follows the same pattern as EXPAT.NODE.
#
UUID_OBJDIR =	node-libuuid/build/Release
UUID_SRCDIR =	node-libuuid/src
UUID.NODE =	$(UUID_OBJDIR)/uuid.node

$(UUID.NODE) :	WARN_FLAGS +=	-Wno-unused -Wno-write-strings -Wno-sign-compare
$(UUID.NODE) :	CPPFLAGS +=	$(NODE_CPPFLAGS)
$(UUID.NODE) :	CXXFLAGS +=	$(NODE_CFLAGS)
$(UUID.NODE) :	LDFLAGS +=	$(NODE_LDFLAGS)
$(UUID.NODE) :	LIBS +=		-luuid

#
# The zsock Node add-on is based on v8plus, which has its own system of
# Makefiles.
#
ZSOCK_SRCDIR =		node-zsock/src
ZSOCK_V8PLUS_DIR =	node-zsock/node_modules/v8plus
ZSOCK_BINDINGS.NODE =	$(ZSOCK_SRCDIR)/../lib/zsock_bindings.node

#
# Likewise zutil.
#
ZUTIL_SRCDIR =		node-zutil/src
ZUTIL_V8PLUS_DIR =	node-zutil/node_modules/v8plus
ZUTIL_BINDINGS.NODE =	$(ZUTIL_SRCDIR)/../lib/zutil_bindings.node

#
# Rules for building the nomknod related shared object.
#
NOMKNOD_SRC =		nomknod.c
NOMKNOD_SO =		nomknod.so
NOMKNOD_32 =		$(NOMKNOD_SO).32
NOMKNOD_64 =		$(NOMKNOD_SO).64
NOMKNOD_32_FLAGS =	-m32
NOMKNOD_64_FLAGS =	-m64
NOMKNOD_FLAGS =		-nostdlib $(PIC_FLAGS) $(SHARED_FLAGS)
NOMKNOD_TARGS =		$(NOMKNOD_32) $(NOMKNOD_64)
NOMKNOD_ROOT =		$(DESTDIR)/usr/img/lib
NOMKNOD_ROOT64 =	$(DESTDIR)/usr/img/lib/amd64

CLEANFILES +=		$(NOMKNOD_TARGS)

#
# List of targets.  TARGETS, SMARTDC_TARGETS, and SMARTDC_LIB_TARGETS must
# include only those files that are safe to remove when the clean target is
# built.
#
TARGETS = \
	bootparams \
	disklayout \
	disklist \
	disk_size \
	fswatcher \
	mkzpool \
	removable_disk \
	vmunbundle \
	zfs_recv \
	zfs_send \
	zoneevent \
	sysevent \
	sysinfo_mod.so \
	nomknod.so.32 \
	nomknod.so.64 \
	vm/node_modules/props.js \
	$(EXPAT.NODE) \
	$(DTRACE_PROVIDER.NODE) \
	$(KSTAT.NODE) \
	$(LOCKFD_BINDING.NODE) \
	$(ZONENAME_BINDING.NODE) \
	$(MICROTIME.NODE) \
	$(NOMKNOD_TARGS) \
	$(SYSLOG.NODE) \
	$(SQLITE3_BINDINGS.NODE) \
	$(UUID.NODE) \
	$(ZSOCK_BINDINGS.NODE) \
	$(ZUTIL_BINDINGS.NODE)

USR_LIB_TARGETS = \
	cryptpass \
	measure_terminal

SMARTDC_TARGETS = \
	qemu-exec

SMARTDC_LIB_TARGETS = \
	ntp_config \
	sdc-on-tty

#
# Subdirectory management
#
SUBDIRS = dockerinit routeinfo

SUBDIRS_ENV = \
	CTFCONVERT=$(CTFCONVERT) \
	CTFMERGE=$(CTFMERGE) \
	DESTDIR=$(DESTDIR)

all : TARGET = all
clean : TARGET = clean
install : TARGET = install
check : TARGET = lint

$(SUBDIRS): FRC
	@cd $@; pwd; $(MAKE) $(SUBDIRS_ENV) $(TARGET)


all: $(TARGETS) $(USR_LIB_TARGETS) sysinfo nictagadm sysevent \
	$(SMARTDC_TARGETS) $(SMARTDC_LIB_TARGETS) $(SUBDIRS)

install: all $(SUBDIRS)
	mkdir -p $(DESTDIR)/usr/bin
	cp -p $(TARGETS) sysinfo nictagadm $(DESTDIR)/usr/bin
	mkdir -p $(DESTDIR)/usr/sbin
	cp -p sysevent $(DESTDIR)/usr/sbin
	cp -p $(USR_LIB_TARGETS) $(DESTDIR)/usr/lib
	mkdir -p $(DESTDIR)/smartdc/bin
	cp -p $(SMARTDC_TARGETS) $(DESTDIR)/smartdc/bin
	mkdir -p $(DESTDIR)/smartdc/lib
	cp -p $(SMARTDC_LIB_TARGETS) $(DESTDIR)/smartdc/lib
	mkdir -m 0755 -p $(PREFIX_NODE)/node_modules
	cp -Pr node_modules/* $(PREFIX_NODE)/node_modules
	cp $(KSTAT.NODE) $(PREFIX_NODE)/node_modules/
	cp node-lockfd/lib/index.js $(PREFIX_NODE)/node_modules/lockfd.js
	cp $(LOCKFD_BINDING.NODE) $(PREFIX_NODE)/node_modules/lockfd_binding.node
	cp node-zonename/lib/index.js $(PREFIX_NODE)/node_modules/zonename.js
	cp $(ZONENAME_BINDING.NODE) $(PREFIX_NODE)/node_modules/zonename_binding.node
	cp $(MICROTIME.NODE) $(PREFIX_NODE)/node_modules/
	rm -rf $(DESTDIR)/usr/vm
	cp -PR vm $(DESTDIR)/usr/
	mkdir -m 0755 -p $(DESTDIR)/usr/vm/node_modules
	mkdir -p $(PREFIX_NODE)/node_modules/{zsock,zutil}/build/Release
	mkdir -p $(DESTDIR)/usr/vm/test/tests
	cp -Pr vm/common $(DESTDIR)/usr/vm/test/
	mkdir -p $(DESTDIR)/usr/vm/test/tests
	cp -Pr vm/tests/*.js $(DESTDIR)/usr/vm/test/tests/
	cp -Pr vm/tests/testdata $(DESTDIR)/usr/vm/test/
	cp vm/runtest $(DESTDIR)/usr/vm/test/
	cp vm/runtests $(DESTDIR)/usr/vm/test/
	cp -Pr node-zsock/{package.json,lib} \
	    $(PREFIX_NODE)/node_modules/zsock
	cp -Pr node-zutil/{package.json,lib} \
	    $(PREFIX_NODE)/node_modules/zutil
	cp $(SQLITE3_BINDINGS.NODE) \
	    $(PREFIX_NODE)/node_modules
	(sed -e "s|var sqlite3.*;|var sqlite3 = module.exports = exports = require('./node_sqlite3');|" | \
	    sed -e "s|var trace = require.*;|var trace = require('./sqlite3_trace')|") \
	    < node-sqlite3/lib/sqlite3.js \
	    > $(PREFIX_NODE)/node_modules/sqlite3.js
	cp node-sqlite3/lib/trace.js $(PREFIX_NODE)/node_modules/sqlite3_trace.js
	cp $(ZSOCK_BINDINGS.NODE) \
	    $(PREFIX_NODE)/node_modules/zsock/build/Release
	cp $(ZUTIL_BINDINGS.NODE) \
	    $(PREFIX_NODE)/node_modules/zutil/build/Release
	cp $(EXPAT.NODE) $(PREFIX_NODE)/node_modules/expat_binding.node
	cp $(UUID.NODE) $(PREFIX_NODE)/node_modules/uuid.node
	cp $(DTRACE_PROVIDER.NODE) $(PREFIX_NODE)/node_modules/DTraceProviderBindings.node
	cp node-dtrace-provider/dtrace-provider.js $(PREFIX_NODE)/node_modules/dtrace-provider.js
	sed -e "s|var expat.*;|var expat = require('./expat_binding');|" \
	    < node-expat/lib/node-expat.js \
	    > $(PREFIX_NODE)/node_modules/node-expat.js
	cp fswatcher $(DESTDIR)/usr/vm/sbin/fswatcher
	cp dockerinit/build/dockerinit $(DESTDIR)/usr/vm/sbin/dockerinit
	cp dockerinit/build/dockerexec $(DESTDIR)/usr/vm/sbin/dockerexec
	cp zoneevent $(DESTDIR)/usr/vm/sbin/zoneevent
	cp zfs_send $(DESTDIR)/usr/vm/sbin/zfs_send
	cp zfs_recv $(DESTDIR)/usr/vm/sbin/zfs_recv
	cp vmunbundle $(DESTDIR)/usr/vm/sbin/vmunbundle
	cp filewait.js $(DESTDIR)/usr/vm/sbin/filewait
	cp vminfod.js $(DESTDIR)/usr/bin/vminfod
	mkdir -p $(DESTDIR)/lib/svc/manifest/system
	cp vm/smf/system-vmadmd.xml \
	    $(DESTDIR)/lib/svc/manifest/system/system-vmadmd.xml
	cp vm/smf/system-metadata.xml \
	    $(DESTDIR)/lib/svc/manifest/system/system-metadata.xml
	cp vm/smf/system-vminfod.xml \
	    $(DESTDIR)/lib/svc/manifest/system/system-vminfod.xml
	mv $(DESTDIR)/usr/vm/sbin/vmadmd.js $(DESTDIR)/usr/vm/sbin/vmadmd
	mv $(DESTDIR)/usr/vm/sbin/vmadm.js $(DESTDIR)/usr/vm/sbin/vmadm
	mv $(DESTDIR)/usr/vm/sbin/vminfod.js $(DESTDIR)/usr/vm/sbin/vminfod
	mv $(DESTDIR)/usr/vm/sbin/add-userscript.js \
	    $(DESTDIR)/usr/vm/sbin/add-userscript
	mv $(DESTDIR)/usr/vm/sbin/metadata.js $(DESTDIR)/usr/vm/sbin/metadata
	mkdir -p $(DESTDIR)/usr/share/man/man1
	sed -e "s|require('dtrace-provider'|require('/usr/node/node_modules/dtrace-provider'|" \
	    < node-bunyan/lib/bunyan.js \
	    > $(PREFIX_NODE)/node_modules/bunyan.js
	cp node-bunyan/docs/bunyan.1 $(DESTDIR)/usr/share/man/man1/bunyan.1
	mkdir -p $(DESTDIR)/usr/bin
	sed -e 's|^#!/usr/bin/env node.*$$|#!/usr/node/bin/node|' \
	    < node-bunyan/bin/bunyan \
	    > $(DESTDIR)/usr/bin/bunyan
	rm -rf $(DESTDIR)/usr/img
	mkdir -m 0755 -p $(DESTDIR)/usr/img
	cp img/README.md $(DESTDIR)/usr/img/README.md
	cp img/package.json $(DESTDIR)/usr/img/package.json
	cp -PR img/etc $(DESTDIR)/usr/img/
	cp -PR img/lib $(DESTDIR)/usr/img/
	cp -PR img/man $(DESTDIR)/usr/img/
	cp -PR img/node_modules $(DESTDIR)/usr/img/
	cp -PR img/sbin $(DESTDIR)/usr/img/
	cp -PR img/test $(DESTDIR)/usr/img/
	rm -rf $(DESTDIR)/usr/fw
	mkdir -m 0755 -p $(DESTDIR)/usr/fw/test
	cp -PR fw/etc $(DESTDIR)/usr/fw/
	cp -Pr fw/test/integration $(DESTDIR)/usr/fw/test/
	cp -Pr fw/test/lib $(DESTDIR)/usr/fw/test/
	cp -Pr fw/test/node_modules $(DESTDIR)/usr/fw/test/
	cp fw/test/runtest $(DESTDIR)/usr/fw/test/
	cp fw/test/runtests $(DESTDIR)/usr/fw/test/
	cp -PR fw/lib $(DESTDIR)/usr/fw/
	cp -PR fw/node_modules $(DESTDIR)/usr/fw/
	cp -PR fw/sbin $(DESTDIR)/usr/fw/
	cp -Pr node_modules/onlyif.js $(DESTDIR)/usr/fw/node_modules/onlyif.js
	cp $(DESTDIR)/usr/node/0.10/node_modules/dtrace-provider.js $(DESTDIR)/usr/fw/node_modules/dtrace-provider.js
	cp $(DTRACE_PROVIDER.NODE) $(DESTDIR)/usr/fw/node_modules/DTraceProviderBindings.node
	sed -e "s|require('dtrace-provider')|require('/usr/fw/node_modules/dtrace-provider')|" \
	    < node-bunyan/lib/bunyan.js \
	    > $(DESTDIR)/usr/fw/node_modules/bunyan.js
	mkdir -m 0755 -p $(DESTDIR)/usr/lib/sdc
	cp -p net-boot-config $(DESTDIR)/usr/lib/sdc
	cd routeinfo && $(MAKE) install $(SUBDIRS_ENV)
	mkdir -p $(SYSINFO_MOD_DIR)
	rm -f $(SYSINFO_MOD_DIR)/sysinfo_mod.so
	/usr/sbin/install -f $(SYSINFO_MOD_DIR) -m 0555 sysinfo_mod.so
	mkdir -p $(NOMKNOD_ROOT) $(NOMKNOD_ROOT64)
	rm -f $(DESTDIR)/usr/img/lib/64
	ln -s $(NOMKNOD_ROOT64) $(NOMKNOD_ROOT)/64
	rm -f $(NOMKNOD_ROOT)/$(NOMKNOD_SO) $(NOMKNOD_ROOT64)/$(NOMKNOD_SO)
	/usr/sbin/install -f $(NOMKNOD_ROOT) -m 0555 $(NOMKNOD_32)
	mv $(NOMKNOD_ROOT)/$(NOMKNOD_32) $(NOMKNOD_ROOT)/$(NOMKNOD_SO)
	/usr/sbin/install -f $(NOMKNOD_ROOT64) -m 0555 $(NOMKNOD_64)
	mv $(NOMKNOD_ROOT64)/$(NOMKNOD_64) $(NOMKNOD_ROOT64)/$(NOMKNOD_SO)

check: $(JSLINT) $(SUBDIRS)
	@echo "==> Running cstyle..."
	@# cstyle doesn't echo as it goes so we add an echo to each line below
	@(for file in $(C_CHECK_TARGETS); do \
		echo $(PWD)/$$file; \
		$(CSTYLE) $$file; \
	done)
	@printf "\nC files ok!\n"
	@printf "\n==> Running JavaScriptLint...\n"
	@$(JSLINT) --nologo --conf=$(ROOT)/tools/jsl.node.conf \
	    $(JS_CHECK_TARGETS) $(JS_CHECK_OLDSKOOL_TARGETS)
	@printf "\n==> Running jsstyle...\n"
	@# jsstyle doesn't echo as it goes so we add an echo to each line below
	(for file in $(JS_CHECK_TARGETS); do \
		echo $(PWD)/$$file; \
		$(JSSTYLE) $(JSSTYLE_OPTS) $$file; \
		[[ $$? == "0" ]] || exit 1; \
	done)
	(for file in $(JS_CHECK_OLDSKOOL_TARGETS); do \
		echo $(PWD)/$$file; \
		$(JSSTYLE) $(JSSTYLE_OLDSKOOL_OPTS) $$file; \
		[[ $$? == "0" ]] || exit 1; \
	done)
	@printf "\nJS style ok!\n"

.PHONY: manifest
manifest:
	(cat manifest && cd vm && \
	    echo "# list of tests is autogenerated by smartos-live/src/Makefile" && \
	    (find tests/ -type f -exec echo "{}" "0444 root bin" \; | grep -v "/testdata/")) \
	    | sed -e "s|^tests/|f usr/vm/test/tests/|" \
	    > $(DESTDIR)/$(DESTNAME)
	(cd vm/tests && \
	    find testdata/ -type f -exec echo "{}" "0444 root bin" \;) \
	    | sed -e "s|^testdata/|f usr/vm/test/testdata/|" \
	    >> $(DESTDIR)/$(DESTNAME)
	(cd fw/test && \
	    find integration/ -type f -exec echo "{}" "0444 root bin" \;) \
	    | sed -e "s|^integration/|f usr/fw/test/integration/|" \
	    >> $(DESTDIR)/$(DESTNAME)
	(cd fw/etc && \
	    find examples/ -type f -exec echo "{}" "0444 root bin" \;) \
	    | sed -e "s|^examples/|f usr/fw/etc/examples/|" \
	    >> $(DESTDIR)/$(DESTNAME)

.PHONY: mancheck_conf
mancheck_conf:
	cp mancheck.conf $(DESTDIR)/$(DESTNAME)

$(JSLINT):
	(cd $(ROOT); $(MAKE) jsl)

clean: $(SUBDIRS)
	-rm -f $(TARGETS) $(SMARTDC_TARGETS) $(SMARTDC_LIB_TARGETS) *.o \
	    $(CLEANFILES)
	-rm -rf node-sqlite3/build
	cd $(LOCKFD_SRC_DIR) && $(MAKE) clean
	cd $(ZONENAME_SRC_DIR) && $(MAKE) clean

include Makefile.targ

#
# Custom rules for building our various real targets follow.  Generic rules
# belong in Makefile.targ.
#
disklayout: disklayout.js
	cp disklayout.js disklayout
	chmod 0755 disklayout

disklist: disklist.sh
	cp disklist.sh disklist
	chmod 0755 disklist

mkzpool: mkzpool.js
	cp mkzpool.js mkzpool
	chmod 0755 mkzpool

ntp_config: ntp_config.js
	cp $^ $@
	chmod 0755 $@

sysinfo:
	touch sysinfo

nictagadm:
	touch nictagadm

vm/node_modules/props.js: vm/node_modules/proptable.js vm/node_modules/expander.js
	node vm/node_modules/expander.js > vm/node_modules/props.js.new \
		&& mv vm/node_modules/props.js.new vm/node_modules/props.js

#
# Node native add-on target patterns.  Follow these patterns when adding a new
# add-on and see the comment and definitions for EXPAT.NODE above as well.
#
$(EXPAT.NODE): node-expat/node-expat.cc
	@mkdir -p $(EXPAT_OBJDIR)
	$(GXX) $(CPPFLAGS) $(CXXFLAGS) $(LDFLAGS) -o $@ $< $(LIBS)

#
# node-lockfd and node-zonename are built using the v8plus-based Makefile
# contained within their projects.  We use LD_OPTIONS, here, to induce the
# linker to include libc, which gcc as configured in proto.strap does not, but
# which other C compilers generally do.
#
$(LOCKFD_BINDING.NODE): FRC
	cd $(LOCKFD_SRC_DIR) && \
	LD_OPTIONS=-lc \
	$(MAKE) \
		$(V8PLUS_SUBDIR_ENV) \
		V8PLUS=$(PWD)/$(LOCKFD_V8PLUS_DIR)

$(ZONENAME_BINDING.NODE): FRC
	cd $(ZONENAME_SRC_DIR) && \
	LD_OPTIONS=-lc \
	$(MAKE) \
		$(V8PLUS_SUBDIR_ENV) \
		V8PLUS=$(PWD)/$(ZONENAME_V8PLUS_DIR)

#
# The next two are used to build libusdt files into
# $(DTRACE_PROVIDER_OBJDIR)/libusdt/*.o, instead of building libusdt.a
#
$(DTRACE_PROVIDER_OBJDIR)/%.o: $(DTRACE_PROVIDER_SRCDIR)/%.c \
	    $(DTRACE_PROVIDER_HDRS)
	@mkdir -p $(DTRACE_PROVIDER_OBJDIR)/libusdt
	$(GCC) $(CPPFLAGS) $(CFLAGS) -o $@ -c $<

$(DTRACE_PROVIDER_OBJDIR)/%.o: $(DTRACE_PROVIDER_SRCDIR)/%.s
	@mkdir -p $(DTRACE_PROVIDER_OBJDIR)/libusdt
	$(GCC) $(CPPFLAGS) $(CFLAGS) -o $@ -c $<

$(DTRACE_PROVIDER_OBJDIR)/%.o: $(DTRACE_PROVIDER_SRCDIR)/%.cc \
	    $(DTRACE_PROVIDER_HDRS)
	@mkdir -p $(DTRACE_PROVIDER_OBJDIR)
	$(GXX) $(CPPFLAGS) $(CXXFLAGS) $(LDFLAGS) -o $@ -c $<

$(DTRACE_PROVIDER.NODE): $(DTRACE_PROVIDER_OBJS)
	@mkdir -p $(DTRACE_PROVIDER_OBJDIR)
	$(GXX) $(CPPFLAGS) $(CXXFLAGS) $(LDFLAGS) -o $@ $(DTRACE_PROVIDER_OBJS) $(LIBS)

$(KSTAT.NODE): node-kstat/kstat.cc
	@mkdir -p $(KSTAT_OBJDIR)
	$(GXX) $(CPPFLAGS) $(CXXFLAGS) $(LDFLAGS) -o $@ $< $(LIBS)

$(MICROTIME.NODE): node-microtime/src/microtime.cc
	@mkdir -p $(MICROTIME_OBJDIR)
	$(GXX) $(CPPFLAGS) $(CXXFLAGS) $(LDFLAGS) -o $@ $< $(LIBS)

$(SQLITE3_OBJDIR)/%.o: $(SQLITE3_SRCDIR)/%.cc $(SQLITE3_HDRS)
	@mkdir -p $(SQLITE3_OBJDIR)
	$(GXX) $(CPPFLAGS) $(CXXFLAGS) -o $@ -c $<

$(SQLITE3_OBJDIR)/%.o: $(SQLITE3_LIBSRCDIR)/%.c $(SQLITE3_HDRS)
	@mkdir -p $(SQLITE3_OBJDIR)
	$(GCC) $(CPPFLAGS) $(CFLAGS) -o $@ -c $<

$(SQLITE3_BINDINGS.NODE): $(SQLITE3_OBJS)
	$(GXX) $(LDFLAGS) -o $@ $(SQLITE3_OBJS) $(LIBS)

$(UUID.NODE): $(UUID_SRCDIR)/uuid.cc
	@mkdir -p $(UUID_OBJDIR)
	$(GXX) $(CPPFLAGS) $(CXXFLAGS) $(LDFLAGS) -o $@ $< $(LIBS)

$(ZSOCK_BINDINGS.NODE): FRC
	cd $(ZSOCK_SRCDIR) && \
	LD_OPTIONS=-lc \
	$(MAKE) \
		CC=$(GCC) CXX=$(GXX) \
		PREFIX_NODE=$(PREFIX_NODE) \
		NODE_EXEC=$(NODE_EXEC) \
		V8PLUS=$(PWD)/$(ZSOCK_V8PLUS_DIR) \
		CTFCONVERT=$(CTFCONVERT) \
		CTFMERGE=$(CTFMERGE)

$(ZUTIL_BINDINGS.NODE): FRC
	cd $(ZUTIL_SRCDIR) && \
	LD_OPTIONS=-lc \
	$(MAKE) \
		CC=$(GCC) CXX=$(GXX) \
		PREFIX_NODE=$(PREFIX_NODE) \
		NODE_EXEC=$(NODE_EXEC) \
		V8PLUS=$(PWD)/$(ZUTIL_V8PLUS_DIR) \
		CTFCONVERT=$(CTFCONVERT) \
		CTFMERGE=$(CTFMERGE)

$(NOMKNOD_32):	$(NOMKNOD_SRC)
	$(GCC) $(NOMKNOD_FLAGS) $(NOMKNOD_32_FLAGS) -o $@ $<

$(NOMKNOD_64):	$(NOMKNOD_SRC)
	$(GCC) $(NOMKNOD_FLAGS) $(NOMKNOD_64_FLAGS) -o $@ $<

$(SYSINFO_MOD): $(SYSINFO_MOD_SRC)
	$(GCC) $(CPPFLAGS) $(CFLAGS) -o $@ -c $<

FRC:<|MERGE_RESOLUTION|>--- conflicted
+++ resolved
@@ -62,14 +62,7 @@
 #
 bootparams :	LIBS +=		-ldevinfo
 bootparams :	WARN_FLAGS +=	-Wno-unused
-<<<<<<< HEAD
-diskinfo :	LDFLAGS +=	-L$(DESTDIR)/usr/lib/fm
-diskinfo :	CPPFLAGS +=	-I$(ROOT)/projects/illumos/usr/src/lib/fm/topo
-diskinfo :	LIBS +=		-R/usr/lib/fm
-diskinfo :	LIBS +=		-ldladm -ldiskmgt -lnvpair -ltopo
 fswatcher :	LIBS +=		-lthread -lnvpair
-=======
->>>>>>> a6518ae5
 zfs_recv :	LIBS +=		-lsocket
 zfs_send :	LIBS +=		-lsocket
 vmbundle :	CPPFLAGS +=	-D_LARGEFILE_SOURCE -D_FILE_OFFSET_BITS=64
