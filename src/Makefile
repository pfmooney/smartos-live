--- conflicted
+++ resolved
@@ -73,20 +73,16 @@
 	img/lib/*.js \
 	img/sbin/imgadm \
 	vm/tests/test-alias.js \
-<<<<<<< HEAD
+	vm/tests/test-docker.js \
 	vm/tests/test-fswatcher.js \
-	vm/tests/test-indestructible.js \
-	vm/tests/test-zonewatcher.js \
-	vm/tests/test-zpoolwatcher.js \
-=======
-	vm/tests/test-docker.js \
 	vm/tests/test-indestructible.js \
 	vm/tests/test-internal_metadata_namespaces.js \
 	vm/tests/test-reboot.js \
 	vm/tests/test-spoof-opts.js \
 	vm/tests/test-tmpfs.js \
 	vm/tests/test-vrrp-nics.js \
->>>>>>> 83267e6a
+	vm/tests/test-zonewatcher.js \
+	vm/tests/test-zpoolwatcher.js \
 	vm/lib/metadata/*.js
 
 JS_CHECK_OLDSKOOL_TARGETS = \
