--- conflicted
+++ resolved
@@ -47,14 +47,11 @@
 /*
  * Like VERIFY0, but instead of calling abort(), will print an error message
  * to stderr and exit the program.
-<<<<<<< HEAD
-=======
  *
  * This is used by the nvlist_* functions to ensure that we are able to create
  * and add to an nvlist without error.  The nvlist functions used can only
  * fail with EINVAL or ENOMEM: dumping core because of either of these failure
  * modes would be excessive.
->>>>>>> ac4d9b50
  */
 #define ENSURE0(arg) {	\
     if (arg != 0)	\
@@ -63,12 +60,7 @@
 
 /*
  * Create an nvlist with "type" set to the type argument given,
-<<<<<<< HEAD
- * and "date" set to the current time.  Must be free()d by
- * the caller
-=======
  * and "date" set to the current time.  Must be freed by the caller.
->>>>>>> ac4d9b50
  */
 nvlist_t *
 make_nvlist(char *type)
@@ -81,11 +73,7 @@
 
 	ENSURE0(nvlist_alloc(&nvl, NV_UNIQUE_NAME, 0));
 
-<<<<<<< HEAD
-	// get the current time
-=======
 	/* get the current time */
->>>>>>> ac4d9b50
 	if (gettimeofday(&tv, NULL) != 0)
 		err(1, "gettimeofday");
 
@@ -96,11 +84,7 @@
 	if (i == 0)
 		err(1, "strftime");
 
-<<<<<<< HEAD
-	// append milliseconds
-=======
 	/* append milliseconds */
->>>>>>> ac4d9b50
 	i = snprintf(date + i, sizeof (date) - i, ".%03ldZ", tv.tv_usec / 1000);
 	if (i == 0)
 		err(1, "snprintf date");
@@ -333,19 +317,12 @@
 		num_subclasses = 1;
 	}
 
-<<<<<<< HEAD
-	// If the caller wants a "ready" event to be emitted, we must grab the
-	// stdout mutex before registering for any sysevents.  This ensures the
-	// "ready" event is printed before any other event is printed, but
-	// after we are successfully subscribed to the event channel.
-=======
 	/*
 	 * If the caller wants a "ready" event to be emitted, we must grab the
 	 * stdout mutex before registering for any sysevents.  This ensures the
 	 * "ready" event is printed before any other event is printed, but
 	 * after we are successfully subscribed to the event channel.
 	 */
->>>>>>> ac4d9b50
 	if (opts.opt_r) {
 		mutex_lock(&stdout_mutex);
 	}
